import inspect
import logging
import os
import shutil
import tempfile
from typing import Any, Callable, Dict, List, Optional, TypeVar, Union

import cloudpickle
import requests
import yaml

from launch.connection import Connection
from launch.constants import (
    ASYNC_TASK_PATH,
    ASYNC_TASK_RESULT_PATH,
    ENDPOINT_PATH,
    MODEL_BUNDLE_SIGNED_URL_PATH,
    SCALE_LAUNCH_ENDPOINT,
    SYNC_TASK_PATH,
)
from launch.errors import APIError
from launch.find_packages import find_packages_from_imports, get_imports
from launch.model_bundle import ModelBundle
from launch.model_endpoint import (
    AsyncEndpoint,
    Endpoint,
    ModelEndpoint,
    SyncEndpoint,
)
from launch.request_validation import validate_task_request
from launch.utils import trim_kwargs

DEFAULT_NETWORK_TIMEOUT_SEC = 120

logger = logging.getLogger(__name__)
logging.basicConfig()

LaunchModel_T = TypeVar("LaunchModel_T")


def _add_app_config_to_bundle_create_payload(
    payload: Dict[str, Any], app_config: Optional[Union[Dict[str, Any], str]]
):
    """
    Edits a request payload (for creating a bundle) to include a (not serialized) app_config if it's not None
    """
    if isinstance(app_config, Dict):
        payload["app_config"] = app_config
    elif isinstance(app_config, str):
        with open(  # pylint: disable=unspecified-encoding
            app_config, "r"
        ) as f:
            app_config_dict = yaml.safe_load(f)
            payload["app_config"] = app_config_dict


class LaunchClient:
    """Scale Launch Python Client extension."""

    def __init__(
        self,
        api_key: str,
        endpoint: Optional[str] = None,
        self_hosted: bool = False,
    ):
        """
        Initializes a Scale Launch Client.

        Parameters:
            api_key: Your Scale API key
            endpoint: The Scale Launch Endpoint (this should not need to be changed)
            self_hosted: True iff you are connecting to a self-hosted Scale Launch
        """
        endpoint = endpoint or SCALE_LAUNCH_ENDPOINT
        self.connection = Connection(api_key, endpoint)
        self.self_hosted = self_hosted
        self.upload_bundle_fn: Optional[Callable[[str, str], None]] = None
        self.endpoint_auth_decorator_fn: Callable[
            [Dict[str, Any]], Dict[str, Any]
        ] = lambda x: x
        self.bundle_location_fn: Optional[Callable[[], str]] = None

    def __repr__(self):
        return f"LaunchClient(connection='{self.connection}')"

    def __eq__(self, other):
        return self.connection == other.connection

    def register_upload_bundle_fn(
        self, upload_bundle_fn: Callable[[str, str], None]
    ):
        """
        For self-hosted mode only. Registers a function that handles model bundle upload. This function is called as

        upload_bundle_fn(serialized_bundle, bundle_url)

        This function should directly write the contents of serialized_bundle as a binary string into bundle_url.

        See register_bundle_location_fn for more notes on the signature of upload_bundle_fn

        Parameters:
            upload_bundle_fn: Function that takes in a serialized bundle, and uploads that bundle to an appropriate
                location. Only needed for self-hosted mode.
        """
        self.upload_bundle_fn = upload_bundle_fn

    def register_bundle_location_fn(
        self, bundle_location_fn: Callable[[], str]
    ):
        """
        For self-hosted mode only. Registers a function that gives a location for a model bundle. Should give different
        locations each time. This function is called as bundle_location_fn(), and should return a bundle_url that
        register_upload_bundle_fn can take.

        Strictly, bundle_location_fn() does not need to return a str. The only requirement is that if bundle_location_fn
        returns a value of type T, then upload_bundle_fn() takes in an object of type T as its second argument
        (i.e. bundle_url).

        Parameters:
            bundle_location_fn: Function that generates bundle_urls for upload_bundle_fn.
        """
        self.bundle_location_fn = bundle_location_fn

    def register_endpoint_auth_decorator(self, endpoint_auth_decorator_fn):
        """
        For self-hosted mode only. Registers a function that modifies the endpoint creation payload to include
        required fields for self-hosting.
        """
        self.endpoint_auth_decorator_fn = endpoint_auth_decorator_fn

    def create_model_bundle_from_dir(
        self,
        model_bundle_name: str,
        base_path: str,
        requirements_path: str,
        env_params: Dict[str, str],
        load_predict_fn_module_path: str,
        load_model_fn_module_path: str,
        app_config: Optional[Union[Dict[str, Any], str]] = None,
    ) -> ModelBundle:
        """
        Packages up code from a local filesystem folder and uploads that as a bundle to Scale Launch.
        In this mode, a bundle is just local code instead of a serialized object.

        Parameters:
            model_bundle_name: Name of model bundle you want to create. This acts as a unique identifier.
            base_path: The path on the local filesystem where the bundle code lives.
            requirements_path: A path on the local filesystem where a requirements.txt file lives.
            env_params: A dictionary that dictates environment information e.g.
                the use of pytorch or tensorflow, which cuda/cudnn versions to use.
                Specifically, the dictionary should contain the following keys:
                "framework_type": either "tensorflow" or "pytorch".
                "pytorch_version": Version of pytorch, e.g. "1.5.1", "1.7.0", etc. Only applicable if framework_type is pytorch
                "cuda_version": Version of cuda used, e.g. "11.0".
                "cudnn_version" Version of cudnn used, e.g. "cudnn8-devel".
                "tensorflow_version": Version of tensorflow, e.g. "2.3.0". Only applicable if framework_type is tensorflow
            load_predict_fn_module_path: A python module path within base_path for a function that, when called with the output of
                load_model_fn_module_path, returns a function that carries out inference.
            load_model_fn_module_path: A python module path within base_path for a function that returns a model. The output feeds into
                the function located at load_predict_fn_module_path.
            app_config: Either a Dictionary that represents a YAML file contents or a local path to a YAML file.
        """
        with open(requirements_path, "r", encoding="utf-8") as req_f:
            requirements = req_f.read().splitlines()

        tmpdir = tempfile.mkdtemp()
        try:
            tmparchive = os.path.join(tmpdir, "bundle")
            root_dir = os.path.dirname(base_path)
            base_dir = os.path.basename(base_path)

            with open(
                shutil.make_archive(
                    base_name=tmparchive,
                    format="zip",
                    root_dir=root_dir,
                    base_dir=base_dir,
                ),
                "rb",
            ) as zip_f:
                data = zip_f.read()
        finally:
            shutil.rmtree(tmpdir)

        if self.self_hosted:
            if self.upload_bundle_fn is None:
                raise ValueError("Upload_bundle_fn should be registered")
            if self.bundle_location_fn is None:
                raise ValueError(
                    "Need either bundle_location_fn to know where to upload bundles"
                )
            raw_bundle_url = self.bundle_location_fn()  # type: ignore
            self.upload_bundle_fn(data, raw_bundle_url)  # type: ignore
        else:
            model_bundle_url = self.connection.post(
                {}, MODEL_BUNDLE_SIGNED_URL_PATH
            )
            s3_path = model_bundle_url["signedUrl"]
            raw_bundle_url = (
                "s3://{model_bundle_url['bucket']}/{model_bundle_url['key']}"
            )
            requests.put(s3_path, data=data)

        bundle_metadata = {
            "load_predict_fn_module_path": load_predict_fn_module_path,
            "load_model_fn_module_path": load_model_fn_module_path,
            "base_dir": base_dir,
        }

        logger.info(
            "create_model_bundle_from_dir: raw_bundle_url=%s",
            raw_bundle_url,
        )
        payload = dict(
            packaging_type="zip",
            bundle_name=model_bundle_name,
            location=raw_bundle_url,
            bundle_metadata=bundle_metadata,
            requirements=requirements,
            env_params=env_params,
        )
        _add_app_config_to_bundle_create_payload(payload, app_config)

        self.connection.post(
            payload=payload,
            route="model_bundle",
        )
        return ModelBundle(model_bundle_name)

    def create_model_bundle(  # pylint: disable=too-many-statements
        self,
        model_bundle_name: str,
        env_params: Dict[str, str],
        *,
        load_predict_fn: Optional[
            Callable[[LaunchModel_T], Callable[[Any], Any]]
        ] = None,
        predict_fn_or_cls: Optional[Callable[[Any], Any]] = None,
        requirements: Optional[List[str]] = None,
        model: Optional[LaunchModel_T] = None,
        load_model_fn: Optional[Callable[[], LaunchModel_T]] = None,
        bundle_url: Optional[str] = None,
        app_config: Optional[Union[Dict[str, Any], str]] = None,
        globals_copy: Optional[Dict[str, Any]] = None,
    ) -> ModelBundle:
        """
        Grabs a s3 signed url and uploads a model bundle to Scale Launch.

        A model bundle consists of exactly {predict_fn_or_cls}, {load_predict_fn + model}, or {load_predict_fn + load_model_fn}.
        Pre/post-processing code can be included inside load_predict_fn/model or in predict_fn_or_cls call.

        Parameters:
            model_bundle_name: Name of model bundle you want to create. This acts as a unique identifier.
            predict_fn_or_cls: Function or a Callable class that runs end-to-end (pre/post processing and model inference) on the call.
                I.e. `predict_fn_or_cls(REQUEST) -> RESPONSE`.
            model: Typically a trained Neural Network, e.g. a Pytorch module
            load_predict_fn: Function that when called with model, returns a function that carries out inference
                I.e. `load_predict_fn(model) -> func; func(REQUEST) -> RESPONSE`
            load_model_fn: Function that when run, loads a model, e.g. a Pytorch module
                I.e. `load_predict_fn(load_model_fn()) -> func; func(REQUEST) -> RESPONSE`
            bundle_url: Only for self-hosted mode. Desired location of bundle.
            Overrides any value given by self.bundle_location_fn
            requirements: A list of python package requirements, e.g.
                ["tensorflow==2.3.0", "tensorflow-hub==0.11.0"]. If no list has been passed, will default to the currently
                imported list of packages.
            app_config: Either a Dictionary that represents a YAML file contents or a local path to a YAML file.
            env_params: A dictionary that dictates environment information e.g.
                the use of pytorch or tensorflow, which cuda/cudnn versions to use.
                Specifically, the dictionary should contain the following keys:
                "framework_type": either "tensorflow" or "pytorch".
                "pytorch_version": Version of pytorch, e.g. "1.5.1", "1.7.0", etc. Only applicable if framework_type is pytorch
                "cuda_version": Version of cuda used, e.g. "11.0".
                "cudnn_version" Version of cudnn used, e.g. "cudnn8-devel".
                "tensorflow_version": Version of tensorflow, e.g. "2.3.0". Only applicable if framework_type is tensorflow
            globals_copy: Dictionary of the global symbol table. Normally provided by `globals()` built-in function.
        """
        # TODO(ivan): remove `disable=too-many-branches` when get rid of `load_*` functions
        # pylint: disable=too-many-branches

        check_args = [
            predict_fn_or_cls is not None,
            load_predict_fn is not None and model is not None,
            load_predict_fn is not None and load_model_fn is not None,
        ]

        if sum(check_args) != 1:
            raise ValueError(
                "A model bundle consists of exactly {predict_fn_or_cls}, {load_predict_fn + model}, or {load_predict_fn + load_model_fn}."
            )
        # TODO should we try to catch when people intentionally pass both model and load_model_fn as None?

        if requirements is None:
            # TODO explore: does globals() actually work as expected? Should we use globals_copy instead?
            requirements_inferred = find_packages_from_imports(globals())
            requirements = [
                f"{key}=={value}"
                for key, value in requirements_inferred.items()
            ]
            logger.info(
                "Using \n%s\n for model bundle %s",
                requirements,
                model_bundle_name,
            )

        # Prepare cloudpickle for external imports
        if globals_copy:
            for module in get_imports(globals_copy):
                if module.__name__ == cloudpickle.__name__:
                    # Avoid recursion
                    # register_pickle_by_value does not work properly with itself
                    continue
                cloudpickle.register_pickle_by_value(module)

        bundle: Union[
            Callable[[Any], Any], Dict[str, Any], None
        ]  # validate bundle
        bundle_metadata = {}
        # Create bundle
        if predict_fn_or_cls:
            bundle = predict_fn_or_cls
            if inspect.isfunction(predict_fn_or_cls):
                source_code = inspect.getsource(predict_fn_or_cls)
            else:
                source_code = inspect.getsource(predict_fn_or_cls.__class__)
            bundle_metadata["predict_fn_or_cls"] = source_code
        elif model is not None:
            bundle = dict(model=model, load_predict_fn=load_predict_fn)
            bundle_metadata["load_predict_fn"] = inspect.getsource(
                load_predict_fn  # type: ignore
            )
        else:
            bundle = dict(
                load_model_fn=load_model_fn, load_predict_fn=load_predict_fn
            )
            bundle_metadata["load_predict_fn"] = inspect.getsource(
                load_predict_fn  # type: ignore
            )
            bundle_metadata["load_model_fn"] = inspect.getsource(
                load_model_fn  # type: ignore
            )

        serialized_bundle = cloudpickle.dumps(bundle)

        if self.self_hosted:
            if self.upload_bundle_fn is None:
                raise ValueError("Upload_bundle_fn should be registered")
            if self.bundle_location_fn is None and bundle_url is None:
                raise ValueError(
                    "Need either bundle_location_fn or bundle_url to know where to upload bundles"
                )
            if bundle_url is None:
                bundle_url = self.bundle_location_fn()  # type: ignore
            self.upload_bundle_fn(serialized_bundle, bundle_url)
            raw_bundle_url = bundle_url
        else:
            # Grab a signed url to make upload to
            model_bundle_s3_url = self.connection.post(
                {}, MODEL_BUNDLE_SIGNED_URL_PATH
            )
            s3_path = model_bundle_s3_url["signedUrl"]
            raw_bundle_url = f"s3://{model_bundle_s3_url['bucket']}/{model_bundle_s3_url['key']}"

            # Make bundle upload

            requests.put(s3_path, data=serialized_bundle)

        payload = dict(
            packaging_type="cloudpickle",
            bundle_name=model_bundle_name,
            location=raw_bundle_url,
            bundle_metadata=bundle_metadata,
            requirements=requirements,
            env_params=env_params,
        )

        _add_app_config_to_bundle_create_payload(payload, app_config)

        self.connection.post(
            payload=payload,
            route="model_bundle",
        )  # TODO use return value somehow
        # resp["data"]["bundle_name"] should equal model_bundle_name
        # TODO check that a model bundle was created and no name collisions happened
        return ModelBundle(model_bundle_name)

    def create_model_endpoint(
        self,
        endpoint_name: str,
        model_bundle: ModelBundle,
        cpus: int,
        memory: str,
        gpus: int,
        min_workers: int,
        max_workers: int,
        per_worker: int,
        gpu_type: Optional[str] = None,
        endpoint_type: str = "async",
<<<<<<< HEAD
    ) -> Endpoint:
=======
        update_if_exists: bool = False,
    ) -> Union[AsyncModelEndpoint, SyncModelEndpoint]:
>>>>>>> 57983e11
        """
        Creates a Model Endpoint that is able to serve requests.
        Corresponds to POST/PUT endpoints

        Parameters:
            endpoint_name: Name of model endpoint. Must be unique.
            model_bundle: The ModelBundle that you want your Model Endpoint to serve
            cpus: Number of cpus each worker should get, e.g. 1, 2, etc.
            memory: Amount of memory each worker should get, e.g. "4Gi", "512Mi", etc.
            gpus: Number of gpus each worker should get, e.g. 0, 1, etc.
            min_workers: Minimum number of workers for model endpoint
            max_workers: Maximum number of workers for model endpoint
            per_worker: An autoscaling parameter. Use this to make a tradeoff between latency and costs,
                a lower per_worker will mean more workers are created for a given workload
            gpu_type: If specifying a non-zero number of gpus, this controls the type of gpu requested. Current options are
                "nvidia-tesla-t4" for NVIDIA T4s, or "nvidia-tesla-v100" for NVIDIA V100s.
            endpoint_type: Either "sync" or "async". Type of endpoint we want to instantiate.

        Returns:
             A Endpoint object that can be used to make requests to the endpoint.

        """
<<<<<<< HEAD
        payload = dict(
            endpoint_name=endpoint_name,
            bundle_name=model_bundle.bundle_name,
            cpus=cpus,
            memory=memory,
            gpus=gpus,
            gpu_type=gpu_type,
            min_workers=min_workers,
            max_workers=max_workers,
            per_worker=per_worker,
            endpoint_type=endpoint_type,
        )
        if gpus == 0:
            del payload["gpu_type"]
        elif gpus > 0 and gpu_type is None:
            raise ValueError("If nonzero gpus, must provide gpu_type")
        payload = self.endpoint_auth_decorator_fn(payload)
        resp = self.connection.post(payload, ENDPOINT_PATH)
        endpoint_creation_task_id = resp.get(
            "endpoint_creation_task_id", None
        )  # TODO probably throw on None
        logger.info(
            "Endpoint creation task id is %s", endpoint_creation_task_id
        )
        model_endpoint = ModelEndpoint(name=endpoint_name)
        if endpoint_type == "async":
            return AsyncEndpoint(model_endpoint=model_endpoint, client=self)
        elif endpoint_type == "sync":
            return SyncEndpoint(model_endpoint=model_endpoint, client=self)
=======
        if update_if_exists and get_model_endpoint(endpoint_name) is not None:
            edit_model_endpoint(
                endpoint_name=endpoint_name,
                model_bundle=model_bundle,
                cpus=cpus,
                memory=memory,
                gpus=gpus,
                min_workers=min_workers,
                max_workers=max_workers,
                per_worker=per_worker,
                gpu_type=gpu_type,
            )
>>>>>>> 57983e11
        else:
            # Presumably, the user knows that the endpoint doesn't already exist, and so we can defer
            # to the server to reject any duplicate creations.
            logger.info("Creating new endpoint")
            payload = dict(
                endpoint_name=endpoint_name,
                bundle_name=model_bundle.name,
                cpus=cpus,
                memory=memory,
                gpus=gpus,
                gpu_type=gpu_type,
                min_workers=min_workers,
                max_workers=max_workers,
                per_worker=per_worker,
                endpoint_type=endpoint_type,
            )
            if gpus == 0:
                del payload["gpu_type"]
            elif gpus > 0 and gpu_type is None:
                raise ValueError("If nonzero gpus, must provide gpu_type")
            payload = self.endpoint_auth_decorator_fn(payload)
            resp = self.connection.post(payload, ENDPOINT_PATH)
            endpoint_creation_task_id = resp.get(
                "endpoint_creation_task_id", None
            )  # TODO probably throw on None
            logger.info(
                "Endpoint creation task id is %s", endpoint_creation_task_id
            )
            if endpoint_type == "async":
                return AsyncModelEndpoint(endpoint_id=endpoint_name, client=self)
            elif endpoint_type == "sync":
                return SyncModelEndpoint(endpoint_id=endpoint_name, client=self)
            else:
                raise ValueError(
                    "Endpoint should be one of the types 'sync' or 'async'"
                )

    def edit_model_endpoint(
        self,
        endpoint_name: str,
        model_bundle: Optional[ModelBundle] = None,
        cpus: Optional[float] = None,
        memory: Optional[str] = None,
        gpus: Optional[int] = None,
        min_workers: Optional[int] = None,
        max_workers: Optional[int] = None,
        per_worker: Optional[int] = None,
        gpu_type: Optional[str] = None,
    ):
        """
        Edit an existing model endpoint
        """
        logger.info("Editing existing endpoint")
        if model_bundle is not None:
            bundle_name = model_bundle.bundle_name
        else:
            bundle_name = None
        payload = dict(
            bundle_name=bundle_name,
            cpus=cpus,
            memory=memory,
            gpus=gpus,
            gpu_type=gpu_type,
            min_workers=min_workers,
            max_workers=max_workers,
            per_worker=per_worker,
        )
        # Allows changing some authorization settings by changing endpoint_auth_decorator_fn
        payload = self.endpoint_auth_decorator_fn(payload)
        if gpus == 0 and gpu_type is not None:
            logger.warning("GPU type setting %s will have no effect", gpu_type)
            payload["gpu_type"] = None
        payload = trim_kwargs(payload)
        resp = self.connection.put(payload, f"{ENDPOINT_PATH}/{endpoint_name}")
        endpoint_creation_task_id = resp.get(
            "endpoint_creation_task_id", None
        )  # Returned from server as "creation"
        logger.info("Endpoint edit task id is %s", endpoint_creation_task_id)


    def get_model_endpoint(self, endpoint_name: str) -> Optional[Union[AsyncModelEndpoint, SyncModelEndpoint]]:
        try:
            resp = self.connection.get(os.path.join(ENDPOINT_PATH), endpoint_name)
        except APIError:
            logger.exception("Got an error when retrieving endpoint {endpoint_name}")
            return None

                # return SyncModelEndpoint(endpoint_id=endpoint_name, client=self)

        # TODO: Return endpoint type and create the right type
        endpoint = SyncModelEndpoint(endpoint_id=resp["endpoint_name"], client=self)
        return endpoint

    # Relatively small wrappers around http requests

    def list_model_bundles(self) -> List[ModelBundle]:
        """
        Returns a list of model bundles that the user owns.

        Returns:
            A list of ModelBundle objects
        """
        resp = self.connection.get("model_bundle")
        model_bundles = [
            ModelBundle.from_dict(item) for item in resp["bundles"]  # type: ignore
        ]
        return model_bundles

    def get_model_bundle(self, bundle_name: str) -> ModelBundle:
        """
        Returns a Model Bundle object specified by `bundle_name`.
        Returns:
            A ModelBundle object
        """
        resp = self.connection.get(f"model_bundle/{bundle_name}")
        assert (
            len(resp["bundles"]) == 1
        ), f"Bundle with name `{bundle_name}` not found"
        return ModelBundle.from_dict(resp["bundles"][0])  # type: ignore

    def list_model_endpoints(
        self,
    ) -> List[Endpoint]:
        """
        Lists all model endpoints that the user owns.
        TODO: single get_model_endpoint(self)? route doesn't exist serverside I think

        Returns:
            A list of ModelEndpoint objects
        """
        resp = self.connection.get(ENDPOINT_PATH)
        async_endpoints: List[Endpoint] = [
            AsyncEndpoint(
                model_endpoint=ModelEndpoint.from_dict(endpoint),  # type: ignore
                client=self,
            )
            for endpoint in resp["endpoints"]
            if endpoint["endpoint_type"] == "async"
        ]
        sync_endpoints: List[Endpoint] = [
            SyncEndpoint(
                model_endpoint=ModelEndpoint.from_dict(endpoint), client=self  # type: ignore
            )
            for endpoint in resp["endpoints"]
            if endpoint["endpoint_type"] == "sync"
        ]
        return async_endpoints + sync_endpoints

    def delete_model_bundle(self, model_bundle: ModelBundle):
        """
        Deletes the model bundle on the server.
        """
        route = f"model_bundle/{model_bundle.bundle_name}"
        resp = self.connection.delete(route)
        return resp["deleted"]

    def delete_model_endpoint(self, model_endpoint: ModelEndpoint):
        """
        Deletes a model endpoint.
        """
        route = f"{ENDPOINT_PATH}/{model_endpoint.name}"
        resp = self.connection.delete(route)
        return resp["deleted"]

    def sync_request(
        self,
        endpoint_id: str,
        url: Optional[str] = None,
        args: Optional[Dict] = None,
        return_pickled: bool = True,
    ) -> Dict[str, Any]:
        """
        Not recommended for use, instead use functions provided by SyncEndpoint
        Makes a request to the Sync Model Endpoint at endpoint_id, and blocks until request completion or timeout.
        Endpoint at endpoint_id must be a SyncEndpoint, otherwise this request will fail.

        Parameters:
            endpoint_id: The id of the endpoint to make the request to
            url: A url that points to a file containing model input.
                Must be accessible by Scale Launch, hence it needs to either be public or a signedURL.
            args: A dictionary of arguments to the `predict` function defined in your model bundle.
                Must be json-serializable, i.e. composed of str, int, float, etc.
                If your `predict` function has signature `predict(foo, bar)`, then args should be a dictionary with
                keys `foo` and `bar`. Exactly one of url and args must be specified.
            return_pickled: Whether the python object returned is pickled, or directly written to the file returned.

        Returns:
            A dictionary with key either "result_url" or "result", depending on the value of `return_pickled`.
            If `return_pickled` is true, the key will be "result_url",
            and the value is a signedUrl that contains a cloudpickled Python object,
            the result of running inference on the model input.
            Example output:
                `https://foo.s3.us-west-2.amazonaws.com/bar/baz/qux?xyzzy`

            Otherwise, if `return_pickled` is false, the key will be "result",
            and the value is the output of the endpoint's `predict` function, serialized as json.
        """
        validate_task_request(url=url, args=args)
        payload: Dict[str, Any] = dict(return_pickled=return_pickled)
        if url is not None:
            payload["url"] = url
        if args is not None:
            payload["args"] = args
        resp = self.connection.post(
            payload=payload,
            route=f"{SYNC_TASK_PATH}/{endpoint_id}",
        )
        return resp

    def async_request(
        self,
        endpoint_id: str,
        url: Optional[str] = None,
        args: Optional[Dict] = None,
        return_pickled: bool = True,
    ) -> str:
        """
        Not recommended to use this, instead we recommend to use functions provided by AsyncEndpoint.
        Makes a request to the Async Model Endpoint at endpoint_id, and immediately returns a key that can be used to retrieve
        the result of inference at a later time.
        Endpoint

        Parameters:
            endpoint_id: The id of the endpoint to make the request to
            url: A url that points to a file containing model input.
                Must be accessible by Scale Launch, hence it needs to either be public or a signedURL.
            args: A dictionary of arguments to the ModelBundle's predict function.
                Must be json-serializable, i.e. composed of str, int, float, etc.
                If your `predict` function has signature `predict(foo, bar)`, then args should be a dictionary with
                keys `foo` and `bar`. Exactly one of url and args must be specified.
            return_pickled: Whether the python object returned is pickled, or directly written to the file returned.

        Returns:
            An id/key that can be used to fetch inference results at a later time.
            Example output:
                `abcabcab-cabc-abca-0123456789ab`
        """
        validate_task_request(url=url, args=args)
        payload: Dict[str, Any] = dict(return_pickled=return_pickled)
        if url is not None:
            payload["url"] = url
        if args is not None:
            payload["args"] = args

        resp = self.connection.post(
            payload=payload,
            route=f"{ASYNC_TASK_PATH}/{endpoint_id}",
        )
        return resp["task_id"]

    def get_async_response(self, async_task_id: str) -> Dict[str, Any]:
        """
        Not recommended to use this, instead we recommend to use functions provided by AsyncEndpoint.
        Gets inference results from a previously created task.

        Parameters:
            async_task_id: The id/key returned from a previous invocation of async_request.

        Returns:
            A dictionary that contains task status and optionally a result url or result if the task has completed.
            Result url or result will be returned if the task has succeeded. Will return a result url iff `return_pickled`
            was set to True on task creation.
            Dictionary's keys are as follows:
            state: 'PENDING' or 'SUCCESS' or 'FAILURE'
            result_url: a url pointing to inference results. This url is accessible for 12 hours after the request has been made.
            result: the value returned by the endpoint's `predict` function, serialized as json
            Example output:
                `{'state': 'SUCCESS', 'result_url': 'https://foo.s3.us-west-2.amazonaws.com/bar/baz/qux?xyzzy'}`
        TODO: do we want to read the results from here as well? i.e. translate result_url into a python object
        """

        resp = self.connection.get(
            route=f"{ASYNC_TASK_RESULT_PATH}/{async_task_id}"
        )
        return resp

    def batch_async_request(self, endpoint_id: str, urls: List[str]):
        """
        Sends a batch inference request to the Model Endpoint at endpoint_id, returns a key that can be used to retrieve
        the results of inference at a later time.

        Parameters:
            endpoint_id: The id of the endpoint to make the request to
            urls: A list of urls, each pointing to a file containing model input.
                Must be accessible by Scale Launch, hence urls need to either be public or signedURLs.

        Returns:
            An id/key that can be used to fetch inference results at a later time
        """
        raise NotImplementedError

    def get_batch_async_response(self, batch_async_task_id: str):
        """
        TODO not sure about how the batch task returns an identifier for the batch.
        Gets inference results from a previously created batch task.

        Parameters:
            batch_async_task_id: An id representing the batch task job

        Returns:
            TODO Something similar to a list of signed s3URLs
        """
        raise NotImplementedError<|MERGE_RESOLUTION|>--- conflicted
+++ resolved
@@ -395,12 +395,8 @@
         per_worker: int,
         gpu_type: Optional[str] = None,
         endpoint_type: str = "async",
-<<<<<<< HEAD
+        update_if_exists: bool = False,
     ) -> Endpoint:
-=======
-        update_if_exists: bool = False,
-    ) -> Union[AsyncModelEndpoint, SyncModelEndpoint]:
->>>>>>> 57983e11
         """
         Creates a Model Endpoint that is able to serve requests.
         Corresponds to POST/PUT endpoints
@@ -423,37 +419,6 @@
              A Endpoint object that can be used to make requests to the endpoint.
 
         """
-<<<<<<< HEAD
-        payload = dict(
-            endpoint_name=endpoint_name,
-            bundle_name=model_bundle.bundle_name,
-            cpus=cpus,
-            memory=memory,
-            gpus=gpus,
-            gpu_type=gpu_type,
-            min_workers=min_workers,
-            max_workers=max_workers,
-            per_worker=per_worker,
-            endpoint_type=endpoint_type,
-        )
-        if gpus == 0:
-            del payload["gpu_type"]
-        elif gpus > 0 and gpu_type is None:
-            raise ValueError("If nonzero gpus, must provide gpu_type")
-        payload = self.endpoint_auth_decorator_fn(payload)
-        resp = self.connection.post(payload, ENDPOINT_PATH)
-        endpoint_creation_task_id = resp.get(
-            "endpoint_creation_task_id", None
-        )  # TODO probably throw on None
-        logger.info(
-            "Endpoint creation task id is %s", endpoint_creation_task_id
-        )
-        model_endpoint = ModelEndpoint(name=endpoint_name)
-        if endpoint_type == "async":
-            return AsyncEndpoint(model_endpoint=model_endpoint, client=self)
-        elif endpoint_type == "sync":
-            return SyncEndpoint(model_endpoint=model_endpoint, client=self)
-=======
         if update_if_exists and get_model_endpoint(endpoint_name) is not None:
             edit_model_endpoint(
                 endpoint_name=endpoint_name,
@@ -466,7 +431,6 @@
                 per_worker=per_worker,
                 gpu_type=gpu_type,
             )
->>>>>>> 57983e11
         else:
             # Presumably, the user knows that the endpoint doesn't already exist, and so we can defer
             # to the server to reject any duplicate creations.
@@ -495,10 +459,11 @@
             logger.info(
                 "Endpoint creation task id is %s", endpoint_creation_task_id
             )
+            model_endpoint = ModelEndpoint(name=endpoint_name)
             if endpoint_type == "async":
-                return AsyncModelEndpoint(endpoint_id=endpoint_name, client=self)
+                return AsyncModelEndpoint(model_endpoint=model_endpoint, client=self)
             elif endpoint_type == "sync":
-                return SyncModelEndpoint(endpoint_id=endpoint_name, client=self)
+                return SyncModelEndpoint(model_endpoint=model_endpoint, client=self)
             else:
                 raise ValueError(
                     "Endpoint should be one of the types 'sync' or 'async'"
@@ -554,8 +519,6 @@
             logger.exception("Got an error when retrieving endpoint {endpoint_name}")
             return None
 
-                # return SyncModelEndpoint(endpoint_id=endpoint_name, client=self)
-
         # TODO: Return endpoint type and create the right type
         endpoint = SyncModelEndpoint(endpoint_id=resp["endpoint_name"], client=self)
         return endpoint
