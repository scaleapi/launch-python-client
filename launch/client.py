import inspect
import logging
import os
import shutil
import tempfile
from deprecation import deprecated
from io import StringIO
from typing import Any, Callable, Dict, List, Optional, TypeVar, Union
from zipfile import ZipFile

import cloudpickle
import requests
import yaml

from launch.connection import Connection
from launch.constants import (
    ASYNC_TASK_PATH,
    ASYNC_TASK_RESULT_PATH,
    BATCH_TASK_INPUT_SIGNED_URL_PATH,
    BATCH_TASK_PATH,
    BATCH_TASK_RESULTS_PATH,
    ENDPOINT_PATH,
    MODEL_BUNDLE_SIGNED_URL_PATH,
    SCALE_LAUNCH_ENDPOINT,
    SYNC_TASK_PATH,
)
from launch.errors import APIError
from launch.find_packages import find_packages_from_imports, get_imports
from launch.hooks import PostInferenceHooks
from launch.make_batch_file import (
    make_batch_input_dict_file,
    make_batch_input_file,
)
from launch.model_bundle import ModelBundle
from launch.model_endpoint import (
    AsyncEndpoint,
    Endpoint,
    ModelEndpoint,
    SyncEndpoint,
)
from launch.request_validation import validate_task_request
from launch.utils import trim_kwargs

DEFAULT_NETWORK_TIMEOUT_SEC = 120

logger = logging.getLogger(__name__)
logging.basicConfig()

LaunchModel_T = TypeVar("LaunchModel_T")


def _model_bundle_to_name(model_bundle: Union[ModelBundle, str]) -> str:
    if isinstance(model_bundle, ModelBundle):
        return model_bundle.name
    elif isinstance(model_bundle, str):
        return model_bundle
    else:
        raise TypeError("model_bundle should be type ModelBundle or str")


def _add_app_config_to_bundle_create_payload(
    payload: Dict[str, Any], app_config: Optional[Union[Dict[str, Any], str]]
):
    """
    Edits a request payload (for creating a bundle) to include a (not serialized) app_config if it's not None
    """
    if isinstance(app_config, Dict):
        payload["app_config"] = app_config
    elif isinstance(app_config, str):
        with open(  # pylint: disable=unspecified-encoding
            app_config, "r"
        ) as f:
            app_config_dict = yaml.safe_load(f)
            payload["app_config"] = app_config_dict


class LaunchClient:
    """Scale Launch Python Client."""

    def __init__(
        self,
        api_key: str,
        endpoint: Optional[str] = None,
        self_hosted: bool = False,
    ):
        """
        Initializes a Scale Launch Client.

        Parameters:
            api_key: Your Scale API key
            endpoint: The Scale Launch Endpoint (this should not need to be changed)
            self_hosted: True iff you are connecting to a self-hosted Scale Launch
        """
        endpoint = endpoint or SCALE_LAUNCH_ENDPOINT
        self.connection = Connection(api_key, endpoint)
        self.self_hosted = self_hosted
        self.upload_bundle_fn: Optional[Callable[[str, str], None]] = None
        self.upload_batch_csv_fn: Optional[Callable[[str, str], None]] = None
        self.endpoint_auth_decorator_fn: Callable[
            [Dict[str, Any]], Dict[str, Any]
        ] = lambda x: x
        self.bundle_location_fn: Optional[Callable[[], str]] = None
        self.batch_csv_location_fn: Optional[Callable[[], str]] = None

    def __repr__(self):
        return f"LaunchClient(connection='{self.connection}')"

    def __eq__(self, other):
        return self.connection == other.connection

    def register_upload_bundle_fn(
        self, upload_bundle_fn: Callable[[str, str], None]
    ):
        """
        For self-hosted mode only. Registers a function that handles model bundle upload. This function is called as

            upload_bundle_fn(serialized_bundle, bundle_url)

        This function should directly write the contents of ``serialized_bundle`` as a
        binary string into ``bundle_url``.

        See ``register_bundle_location_fn`` for more notes on the signature of ``upload_bundle_fn``

        Parameters:
            upload_bundle_fn: Function that takes in a serialized bundle (bytes type), and uploads that bundle to an appropriate
                location. Only needed for self-hosted mode.
        """
        self.upload_bundle_fn = upload_bundle_fn

    def register_upload_batch_csv_fn(
        self, upload_batch_csv_fn: Callable[[str, str], None]
    ):
        """
        For self-hosted mode only. Registers a function that handles batch text upload. This function is called as

            upload_batch_csv_fn(csv_text, csv_url)

        This function should directly write the contents of ``csv_text`` as a text string into ``csv_url``.

        Parameters:
            upload_batch_csv_fn: Function that takes in a csv text (string type), and uploads that bundle to an appropriate
                location. Only needed for self-hosted mode.
        """
        self.upload_batch_csv_fn = upload_batch_csv_fn

    def register_bundle_location_fn(
        self, bundle_location_fn: Callable[[], str]
    ):
        """
        For self-hosted mode only. Registers a function that gives a location for a model bundle. Should give different
        locations each time. This function is called as ``bundle_location_fn()``, and should return a ``bundle_url``
        that ``register_upload_bundle_fn`` can take.

        Strictly, ``bundle_location_fn()`` does not need to return a ``str``. The only requirement is that if
        ``bundle_location_fn`` returns a value of type ``T``, then ``upload_bundle_fn()`` takes in an object of type T
        as its second argument (i.e. bundle_url).

        Parameters:
            bundle_location_fn: Function that generates bundle_urls for upload_bundle_fn.
        """
        self.bundle_location_fn = bundle_location_fn

    def register_batch_csv_location_fn(
        self, batch_csv_location_fn: Callable[[], str]
    ):
        """
        For self-hosted mode only. Registers a function that gives a location for batch CSV inputs. Should give different
        locations each time. This function is called as batch_csv_location_fn(), and should return a batch_csv_url that
        upload_batch_csv_fn can take.

        Strictly, batch_csv_location_fn() does not need to return a str. The only requirement is that if batch_csv_location_fn
        returns a value of type T, then upload_batch_csv_fn() takes in an object of type T as its second argument
        (i.e. batch_csv_url).

        Parameters:
            batch_csv_location_fn: Function that generates batch_csv_urls for upload_batch_csv_fn.
        """
        self.batch_csv_location_fn = batch_csv_location_fn

    def register_endpoint_auth_decorator(self, endpoint_auth_decorator_fn):
        """
        For self-hosted mode only. Registers a function that modifies the endpoint creation payload to include
        required fields for self-hosting.
        """
        self.endpoint_auth_decorator_fn = endpoint_auth_decorator_fn

    def create_model_bundle_from_dirs(
        self,
        model_bundle_name: str,
        base_paths: List[str],
        requirements_path: str,
        env_params: Dict[str, str],
        load_predict_fn_module_path: str,
        load_model_fn_module_path: str,
        app_config: Optional[Union[Dict[str, Any], str]] = None,
    ) -> ModelBundle:
        """
        Packages up code from one or more local filesystem folders and uploads them as a bundle to Scale Launch.
        In this mode, a bundle is just local code instead of a serialized object.

        For example, if you have a directory structure like so, and your current working directory is also ``my_root``:

        .. code-block:: text

           my_root/
               my_module1/
                   __init__.py
                   ...files and directories
                   my_inference_file.py
               my_module2/
                   __init__.py
                   ...files and directories

        then calling ``create_model_bundle_from_dirs`` with ``base_paths=["my_module1", "my_module2"]`` essentially
        creates a zip file without the root directory, e.g.:

        .. code-block:: text

           my_module1/
               __init__.py
               ...files and directories
               my_inference_file.py
           my_module2/
               __init__.py
               ...files and directories

        and these contents will be unzipped relative to the server side application root. Bear these points in mind when
        referencing Python module paths for this bundle. For instance, if ``my_inference_file.py`` has ``def f(...)``
        as the desired inference loading function, then the `load_predict_fn_module_path` argument should be
        `my_module1.my_inference_file.f`.


        Parameters:
            model_bundle_name: The name of the model bundle you want to create. The name must be unique across all
                bundles that you own.

            base_paths: The paths on the local filesystem where the bundle code lives.

            requirements_path: A path on the local filesystem where a ``requirements.txt`` file lives.

            env_params: A dictionary that dictates environment information e.g.
                the use of pytorch or tensorflow, which base image tag to use, etc.
                Specifically, the dictionary should contain the following keys:

                - ``framework_type``: either ``tensorflow`` or ``pytorch``.
                - PyTorch fields:
                    - ``pytorch_image_tag``: An image tag for the ``pytorch`` docker base image. The list of tags
                        can be found from https://hub.docker.com/r/pytorch/pytorch/tags.
                    - Example:

                    .. code-block:: python
                       
                       {
                           "framework_type": "pytorch",
                           "pytorch_image_tag": "1.10.0-cuda11.3-cudnn8-runtime"
                       }

            load_predict_fn_module_path: A python module path for a function that, when called with the output of
                load_model_fn_module_path, returns a function that carries out inference.

            load_model_fn_module_path: A python module path for a function that returns a model. The output feeds into
                the function located at load_predict_fn_module_path.

            app_config: Either a Dictionary that represents a YAML file contents or a local path to a YAML file.
        """
        with open(requirements_path, "r", encoding="utf-8") as req_f:
            requirements = req_f.read().splitlines()

        tmpdir = tempfile.mkdtemp()
        try:
            zip_path = os.path.join(tmpdir, "bundle.zip")
            _zip_directories(zip_path, base_paths)
            with open(zip_path, "rb") as zip_f:
                data = zip_f.read()
        finally:
            shutil.rmtree(tmpdir)

        if self.self_hosted:
            if self.upload_bundle_fn is None:
                raise ValueError("Upload_bundle_fn should be registered")
            if self.bundle_location_fn is None:
                raise ValueError(
                    "Need either bundle_location_fn to know where to upload bundles"
                )
            raw_bundle_url = self.bundle_location_fn()  # type: ignore
            self.upload_bundle_fn(data, raw_bundle_url)  # type: ignore
        else:
            model_bundle_url = self.connection.post(
                {}, MODEL_BUNDLE_SIGNED_URL_PATH
            )
            s3_path = model_bundle_url["signedUrl"]
            raw_bundle_url = (
                f"s3://{model_bundle_url['bucket']}/{model_bundle_url['key']}"
            )
            requests.put(s3_path, data=data)

        bundle_metadata = {
            "load_predict_fn_module_path": load_predict_fn_module_path,
            "load_model_fn_module_path": load_model_fn_module_path,
        }

        logger.info(
            "create_model_bundle_from_dirs: raw_bundle_url=%s",
            raw_bundle_url,
        )
        payload = dict(
            packaging_type="zip",
            bundle_name=model_bundle_name,
            location=raw_bundle_url,
            bundle_metadata=bundle_metadata,
            requirements=requirements,
            env_params=env_params,
        )
        _add_app_config_to_bundle_create_payload(payload, app_config)

        self.connection.post(
            payload=payload,
            route="model_bundle",
        )
        return ModelBundle(model_bundle_name)

    def create_model_bundle(  # pylint: disable=too-many-statements
        self,
        model_bundle_name: str,
        env_params: Dict[str, str],
        *,
        load_predict_fn: Optional[
            Callable[[LaunchModel_T], Callable[[Any], Any]]
        ] = None,
        predict_fn_or_cls: Optional[Callable[[Any], Any]] = None,
        requirements: Optional[List[str]] = None,
        model: Optional[LaunchModel_T] = None,
        load_model_fn: Optional[Callable[[], LaunchModel_T]] = None,
        bundle_url: Optional[str] = None,
        app_config: Optional[Union[Dict[str, Any], str]] = None,
        globals_copy: Optional[Dict[str, Any]] = None,
    ) -> ModelBundle:
        """
        Uploads and registers a model bundle to Scale Launch.

        A model bundle consists of exactly one of the following:

        - ``predict_fn_or_cls``
        - ``load_predict_fn + model``
        - ``load_predict_fn + load_model_fn``

        Pre/post-processing code can be included inside load_predict_fn/model or in predict_fn_or_cls call.

        Parameters:
            model_bundle_name: The name of the model bundle you want to create. The name must be unique across all
                bundles that you own.

            predict_fn_or_cls: ``Function`` or a ``Callable`` class that runs end-to-end (pre/post processing and model inference) on the call.
                i.e. ``predict_fn_or_cls(REQUEST) -> RESPONSE``.

            model: Typically a trained Neural Network, e.g. a Pytorch module.

                Exactly one of ``model`` and ``load_model_fn`` must be provided.

            load_model_fn: A function that, when run, loads a model. This function is essentially a deferred
                wrapper around the ``model`` argument.

                Exactly one of ``model`` and ``load_model_fn`` must be provided.

            load_predict_fn: Function that, when called with a model, returns a function that carries out inference.

                If ``model`` is specified, then this is equivalent
                to:
                    ``load_predict_fn(model, app_config=optional_app_config]) -> predict_fn``

                Otherwise, if ``load_model_fn`` is specified, then this is equivalent
                to:
                    ``load_predict_fn(load_model_fn(), app_config=optional_app_config]) -> predict_fn``

                In both cases, ``predict_fn`` is then the inference function, i.e.:
                    ``predict_fn(REQUEST) -> RESPONSE``


            requirements: A list of python package requirements, where each list element is of the form
                ``<package_name>==<package_version>``, e.g.

                ``["tensorflow==2.3.0", "tensorflow-hub==0.11.0"]``

                If you do not pass in a value for ``requirements``, then you must pass in ``globals()`` for the
                ``globals_copy`` argument.

            app_config: Either a Dictionary that represents a YAML file contents or a local path to a YAML file.

            env_params: A dictionary that dictates environment information e.g.
                the use of pytorch or tensorflow, which base image tag to use, etc.
                Specifically, the dictionary should contain the following keys:

                - ``framework_type``: either ``tensorflow`` or ``pytorch``.
                - PyTorch fields:
                    - ``pytorch_image_tag``: An image tag for the ``pytorch`` docker base image. The list of tags
                        can be found from https://hub.docker.com/r/pytorch/pytorch/tags.
                    - Example:

                    .. code-block:: python
                       
                       {
                           "framework_type": "pytorch",
                           "pytorch_image_tag": "1.10.0-cuda11.3-cudnn8-runtime"
                       }

                - Tensorflow fields:
                    - ``tensorflow_version``: Version of tensorflow, e.g. ``"2.3.0"``.

            globals_copy: Dictionary of the global symbol table. Normally provided by ``globals()`` built-in function.

            bundle_url: (Only used in self-hosted mode.) The desired location of bundle.
                Overrides any value given by ``self.bundle_location_fn``
        """
        # TODO(ivan): remove `disable=too-many-branches` when get rid of `load_*` functions
        # pylint: disable=too-many-branches

        check_args = [
            predict_fn_or_cls is not None,
            load_predict_fn is not None and model is not None,
            load_predict_fn is not None and load_model_fn is not None,
        ]

        if sum(check_args) != 1:
            raise ValueError(
                "A model bundle consists of exactly {predict_fn_or_cls}, {load_predict_fn + model}, or {load_predict_fn + load_model_fn}."
            )
        # TODO should we try to catch when people intentionally pass both model and load_model_fn as None?

        if requirements is None:
            # TODO explore: does globals() actually work as expected? Should we use globals_copy instead?
            requirements_inferred = find_packages_from_imports(globals())
            requirements = [
                f"{key}=={value}"
                for key, value in requirements_inferred.items()
            ]
            logger.info(
                "Using \n%s\n for model bundle %s",
                requirements,
                model_bundle_name,
            )

        # Prepare cloudpickle for external imports
        if globals_copy:
            for module in get_imports(globals_copy):
                if module.__name__ == cloudpickle.__name__:
                    # Avoid recursion
                    # register_pickle_by_value does not work properly with itself
                    continue
                cloudpickle.register_pickle_by_value(module)

        bundle: Union[
            Callable[[Any], Any], Dict[str, Any], None
        ]  # validate bundle
        bundle_metadata = {}
        # Create bundle
        if predict_fn_or_cls:
            bundle = predict_fn_or_cls
            if inspect.isfunction(predict_fn_or_cls):
                source_code = inspect.getsource(predict_fn_or_cls)
            else:
                source_code = inspect.getsource(predict_fn_or_cls.__class__)
            bundle_metadata["predict_fn_or_cls"] = source_code
        elif model is not None:
            bundle = dict(model=model, load_predict_fn=load_predict_fn)
            bundle_metadata["load_predict_fn"] = inspect.getsource(
                load_predict_fn  # type: ignore
            )
        else:
            bundle = dict(
                load_model_fn=load_model_fn, load_predict_fn=load_predict_fn
            )
            bundle_metadata["load_predict_fn"] = inspect.getsource(
                load_predict_fn  # type: ignore
            )
            bundle_metadata["load_model_fn"] = inspect.getsource(
                load_model_fn  # type: ignore
            )

        serialized_bundle = cloudpickle.dumps(bundle)

        if self.self_hosted:
            if self.upload_bundle_fn is None:
                raise ValueError("Upload_bundle_fn should be registered")
            if self.bundle_location_fn is None and bundle_url is None:
                raise ValueError(
                    "Need either bundle_location_fn or bundle_url to know where to upload bundles"
                )
            if bundle_url is None:
                bundle_url = self.bundle_location_fn()  # type: ignore
            self.upload_bundle_fn(serialized_bundle, bundle_url)
            raw_bundle_url = bundle_url
        else:
            # Grab a signed url to make upload to
            model_bundle_s3_url = self.connection.post(
                {}, MODEL_BUNDLE_SIGNED_URL_PATH
            )
            s3_path = model_bundle_s3_url["signedUrl"]
            raw_bundle_url = f"s3://{model_bundle_s3_url['bucket']}/{model_bundle_s3_url['key']}"

            # Make bundle upload

            requests.put(s3_path, data=serialized_bundle)

        payload = dict(
            packaging_type="cloudpickle",
            bundle_name=model_bundle_name,
            location=raw_bundle_url,
            bundle_metadata=bundle_metadata,
            requirements=requirements,
            env_params=env_params,
        )

        _add_app_config_to_bundle_create_payload(payload, app_config)

        self.connection.post(
            payload=payload,
            route="model_bundle",
        )  # TODO use return value somehow
        # resp["data"]["bundle_name"] should equal model_bundle_name
        # TODO check that a model bundle was created and no name collisions happened
        return ModelBundle(model_bundle_name)

    def create_model_endpoint(
        self,
        endpoint_name: str,
        model_bundle: Union[ModelBundle, str],
        cpus: int = 3,
        memory: str = "8Gi",
        gpus: int = 0,
        min_workers: int = 1,
        max_workers: int = 1,
        per_worker: int = 1,
        gpu_type: Optional[str] = None,
        endpoint_type: str = "sync",
        post_inference_hooks: Optional[List[PostInferenceHooks]] = None,
        update_if_exists: bool = False,
        labels: Optional[Dict[str, str]] = None,
    ) -> Optional[Endpoint]:
        """
        Creates and registers a model endpoint in Scale Launch. The returned object is an instance of type ``Endpoint``,
        which is a base class of either ``SyncEndpoint`` or ``AsyncEndpoint``. This is the object
        to which you sent inference requests.

        Parameters:
            endpoint_name: The name of the model endpoint you want to create. The name must be unique across
                all endpoints that you own.

            model_bundle: The ``ModelBundle`` that the endpoint should serve.

            cpus: Number of cpus each worker should get, e.g. 1, 2, etc. This must be greater than or equal to 1.

            memory: Amount of memory each worker should get, e.g. "4Gi", "512Mi", etc. This must be a positive
                amount of memory.

            gpus: Number of gpus each worker should get, e.g. 0, 1, etc.

            min_workers: The minimum number of workers. Must be greater than or equal to 0.

            max_workers: The maximum number of workers. Must be greater than or equal to 0, and as well as
                greater than or equal to ``min_workers``.

            per_worker: The maximum number of concurrent requests that an individual worker can service. Launch
                automatically scales the number of workers for the endpoint so that each worker is processing
                ``per_worker`` requests:

                - If the average number of concurrent requests per worker is lower than ``per_worker``, then the number
                  of workers will be reduced.
                - Otherwise, if the average number of concurrent requests per worker is higher
                  than ``per_worker``, then the number of workers will be increased to meet the elevated traffic.

            gpu_type: If specifying a non-zero number of gpus, this controls the type of gpu requested. Here are the
                supported values:

                - ``nvidia-tesla-t4``
                - ``nvidia-ampere-a10``

            endpoint_type: Either ``"sync"`` or ``"async"``.

            post_inference_hooks: List of hooks to trigger after inference tasks are served.

            update_if_exists: If ``True``, will attempt to update the endpoint if it exists. Otherwise, will
                unconditionally try to create a new endpoint. Note that endpoint names for a given user must be unique,
                so attempting to call this function with ``update_if_exists=False`` for an existing endpoint will raise
                an error.

            labels: An optional dictionary of key/value pairs to associate with this endpoint.

        Returns:
             A Endpoint object that can be used to make requests to the endpoint.

        """
        if update_if_exists and self.model_endpoint_exists(endpoint_name):
            self.edit_model_endpoint(
                endpoint_name=endpoint_name,
                model_bundle=model_bundle,
                cpus=cpus,
                memory=memory,
                gpus=gpus,
                min_workers=min_workers,
                max_workers=max_workers,
                per_worker=per_worker,
                gpu_type=gpu_type,
            )
            # R1710: Either all return statements in a function should return an expression, or none of them should.
            return None
        else:
            # Presumably, the user knows that the endpoint doesn't already exist, and so we can defer
            # to the server to reject any duplicate creations.
            logger.info("Creating new endpoint")
            bundle_name = _model_bundle_to_name(model_bundle)
            payload = dict(
                endpoint_name=endpoint_name,
                bundle_name=bundle_name,
                cpus=cpus,
                memory=memory,
                gpus=gpus,
                gpu_type=gpu_type,
                min_workers=min_workers,
                max_workers=max_workers,
                per_worker=per_worker,
                endpoint_type=endpoint_type,
                post_inference_hooks=post_inference_hooks,
                labels=labels or {},
            )
            if gpus == 0:
                del payload["gpu_type"]
            elif gpus > 0 and gpu_type is None:
                raise ValueError("If nonzero gpus, must provide gpu_type")
            payload = self.endpoint_auth_decorator_fn(payload)
            resp = self.connection.post(payload, ENDPOINT_PATH)
            endpoint_creation_task_id = resp.get(
                "endpoint_creation_task_id", None
            )  # TODO probably throw on None
            logger.info(
                "Endpoint creation task id is %s", endpoint_creation_task_id
            )
            model_endpoint = ModelEndpoint(
                name=endpoint_name, bundle_name=bundle_name
            )
            if endpoint_type == "async":
                return AsyncEndpoint(
                    model_endpoint=model_endpoint, client=self
                )
            elif endpoint_type == "sync":
                return SyncEndpoint(model_endpoint=model_endpoint, client=self)
            else:
                raise ValueError(
                    "Endpoint should be one of the types 'sync' or 'async'"
                )

    def edit_model_endpoint(
        self,
        endpoint_name: str,
        model_bundle: Optional[Union[ModelBundle, str]] = None,
        cpus: Optional[float] = None,
        memory: Optional[str] = None,
        gpus: Optional[int] = None,
        min_workers: Optional[int] = None,
        max_workers: Optional[int] = None,
        per_worker: Optional[int] = None,
        gpu_type: Optional[str] = None,
        post_inference_hooks: Optional[List[PostInferenceHooks]] = None,
    ) -> None:
        """
        Edits an existing model endpoint. Here are the fields that **cannot** be edited on an existing endpoint:

        - The endpoint's name.
        - The endpoint's type (i.e. you cannot go from a ``SyncEnpdoint`` to an ``AsyncEndpoint`` or vice versa.

        Parameters:
            endpoint_name: The name of the model endpoint you want to create. The name must be unique across
                all endpoints that you own.

            model_bundle: The ``ModelBundle`` that the endpoint should serve.

            cpus: Number of cpus each worker should get, e.g. 1, 2, etc. This must be greater than or equal to 1.

            memory: Amount of memory each worker should get, e.g. "4Gi", "512Mi", etc. This must be a positive
                amount of memory.

            gpus: Number of gpus each worker should get, e.g. 0, 1, etc.

            min_workers: The minimum number of workers. Must be greater than or equal to 0.

            max_workers: The maximum number of workers. Must be greater than or equal to 0, and as well as
                greater than or equal to ``min_workers``.

            per_worker: The maximum number of concurrent requests that an individual worker can service. Launch
                automatically scales the number of workers for the endpoint so that each worker is processing
                ``per_worker`` requests:

                - If the average number of concurrent requests per worker is lower than ``per_worker``, then the number
                  of workers will be reduced.
                - Otherwise, if the average number of concurrent requests per worker is higher
                  than ``per_worker``, then the number of workers will be increased to meet the elevated traffic.

            gpu_type: If specifying a non-zero number of gpus, this controls the type of gpu requested. Here are the
                supported values:

                - ``nvidia-tesla-t4``
                - ``nvidia-ampere-a10``

            endpoint_type: Either ``"sync"`` or ``"async"``.

            post_inference_hooks: List of hooks to trigger after inference tasks are served.

        """
        logger.info("Editing existing endpoint")
        bundle_name = (
            _model_bundle_to_name(model_bundle) if model_bundle else None
        )
        payload = dict(
            bundle_name=bundle_name,
            cpus=cpus,
            memory=memory,
            gpus=gpus,
            gpu_type=gpu_type,
            min_workers=min_workers,
            max_workers=max_workers,
            per_worker=per_worker,
            post_inference_hooks=post_inference_hooks,
        )
        # Allows changing some authorization settings by changing endpoint_auth_decorator_fn
        payload = self.endpoint_auth_decorator_fn(payload)
        if gpus == 0 and gpu_type is not None:
            logger.warning("GPU type setting %s will have no effect", gpu_type)
            payload["gpu_type"] = None
        payload = trim_kwargs(payload)
        resp = self.connection.put(payload, f"{ENDPOINT_PATH}/{endpoint_name}")
        endpoint_creation_task_id = resp.get(
            "endpoint_creation_task_id", None
        )  # Returned from server as "creation"
        logger.info("Endpoint edit task id is %s", endpoint_creation_task_id)

<<<<<<< HEAD
    def get_model_endpoint(self, endpoint_name: str) -> Optional[Union[AsyncEndpoint, SyncEndpoint]]:
        """
        Gets a model endpoint associated with a name.

        Parameters:
            endpoint_name: The name of the endpoint to retrieve.
        """
=======
    def model_endpoint_exists(self, endpoint_name: str) -> bool:
        for existing_endpoint in self.list_model_endpoints():
            if endpoint_name == existing_endpoint.model_endpoint.name:
                return True
        return False

    def get_model_endpoint(
        self, endpoint_name: str
    ) -> Optional[Union[AsyncEndpoint, SyncEndpoint]]:
>>>>>>> 7698978f
        try:
            resp = self.connection.get(
                os.path.join(ENDPOINT_PATH, endpoint_name)
            )
        except APIError:
            logger.exception(
                "Got an error when retrieving endpoint %s", endpoint_name
            )
            return None

        if resp["endpoint_type"] == "async":
            return AsyncEndpoint(ModelEndpoint.from_dict(resp), client=self)  # type: ignore
        elif resp["endpoint_type"] == "sync":
            return SyncEndpoint(ModelEndpoint.from_dict(resp), client=self)  # type: ignore
        else:
            raise ValueError(
                "Endpoint should be one of the types 'sync' or 'async'"
            )

    def list_model_bundles(self) -> List[ModelBundle]:
        """
        Returns a list of model bundles that the user owns.

        Returns:
            A list of ModelBundle objects
        """
        resp = self.connection.get("model_bundle")
        model_bundles = [
            ModelBundle.from_dict(item) for item in resp["bundles"]  # type: ignore
        ]
        return model_bundles

    def get_model_bundle(self, bundle_name: str) -> ModelBundle:
        """
        Returns a model bundle specified by ``bundle_name`` that the user owns.

        Parameters:
            bundle_name: The name of the bundle.

        Returns:
            A ``ModelBundle`` object
        """
        resp = self.connection.get(f"model_bundle/{bundle_name}")
        assert (
            len(resp["bundles"]) == 1
        ), f"Bundle with name `{bundle_name}` not found"
        return ModelBundle.from_dict(resp["bundles"][0])  # type: ignore

    def list_model_endpoints(self) -> List[Endpoint]:
        """
        Lists all model endpoints that the user owns.

        Returns:
            A list of ``ModelEndpoint`` objects.
        """
        resp = self.connection.get(ENDPOINT_PATH)
        async_endpoints: List[Endpoint] = [
            AsyncEndpoint(
                model_endpoint=ModelEndpoint.from_dict(endpoint),  # type: ignore
                client=self,
            )
            for endpoint in resp["endpoints"]
            if endpoint["endpoint_type"] == "async"
        ]
        sync_endpoints: List[Endpoint] = [
            SyncEndpoint(
                model_endpoint=ModelEndpoint.from_dict(endpoint), client=self  # type: ignore
            )
            for endpoint in resp["endpoints"]
            if endpoint["endpoint_type"] == "sync"
        ]
        return async_endpoints + sync_endpoints

    def delete_model_bundle(self, model_bundle: ModelBundle):
        """
        Deletes the model bundle.

        Parameters:
            model_bundle: A ``ModelBundle`` object.

        """
        route = f"model_bundle/{model_bundle.name}"
        resp = self.connection.delete(route)
        return resp["deleted"]

    def delete_model_endpoint(self, model_endpoint: ModelEndpoint):
        """
        Deletes a model endpoint.

        Parameters:
            model_endpoint: A ``ModelEndpoint`` object.
        """
        route = f"{ENDPOINT_PATH}/{model_endpoint.name}"
        resp = self.connection.delete(route)
        return resp["deleted"]

    def read_endpoint_creation_logs(self, endpoint_name: str):
        """
        Retrieves the logs for the creation of the endpoint.

        Parameters:
            endpoint_name: The name of the endpoint.
        """
        route = f"{ENDPOINT_PATH}/creation_logs/{endpoint_name}"
        resp = self.connection.get(route)
        return resp["content"]

    def _sync_request(
        self,
        endpoint_id: str,
        url: Optional[str] = None,
        args: Optional[Dict] = None,
        return_pickled: bool = True,
    ) -> Dict[str, Any]:
        """
        Not recommended for use, instead use functions provided by SyncEndpoint
        Makes a request to the Sync Model Endpoint at endpoint_id, and blocks until request completion or timeout.
        Endpoint at endpoint_id must be a SyncEndpoint, otherwise this request will fail.

        Parameters:
            endpoint_id: The id of the endpoint to make the request to

            url: A url that points to a file containing model input.
                Must be accessible by Scale Launch, hence it needs to either be public or a signedURL.
                **Note**: the contents of the file located at ``url`` are opened as a sequence of ``bytes`` and passed
                to the predict function. If you instead want to pass the url itself as an input to the predict function,
                see ``args``.

            args: A dictionary of arguments to the ``predict`` function defined in your model bundle.
                Must be json-serializable, i.e. composed of ``str``, ``int``, ``float``, etc.
                If your ``predict`` function has signature ``predict(foo, bar)``, then args should be a dictionary with
                keys ``foo`` and ``bar``. Exactly one of ``url`` and ``args`` must be specified.

            return_pickled: Whether the python object returned is pickled, or directly written to the file returned.

        Returns:
            A dictionary with key either ``"result_url"`` or ``"result"``, depending on the value
            of ``return_pickled``. If ``return_pickled`` is true, the key will be ``"result_url"``,
            and the value is a signedUrl that contains a cloudpickled Python object,
            the result of running inference on the model input.
            Example output:
                ``https://foo.s3.us-west-2.amazonaws.com/bar/baz/qux?xyzzy``

            Otherwise, if ``return_pickled`` is false, the key will be ``"result"``,
            and the value is the output of the endpoint's ``predict`` function, serialized as json.
        """
        validate_task_request(url=url, args=args)
        payload: Dict[str, Any] = dict(return_pickled=return_pickled)
        if url is not None:
            payload["url"] = url
        if args is not None:
            payload["args"] = args
        resp = self.connection.post(
            payload=payload,
            route=f"{SYNC_TASK_PATH}/{endpoint_id}",
        )
        return resp

    @deprecated
    def async_request(
        self,
        endpoint_name: str,
        url: Optional[str] = None,
        args: Optional[Dict] = None,
        return_pickled: bool = True,
    ) -> str:
        """
        Not recommended to use this, instead we recommend to use functions provided by AsyncEndpoint.
        Makes a request to the Async Model Endpoint at endpoint_id, and immediately returns a key that can be used to retrieve
        the result of inference at a later time.

        Parameters:
            endpoint_name: The name of the endpoint to make the request to

            url: A url that points to a file containing model input.
                Must be accessible by Scale Launch, hence it needs to either be public or a signedURL.
                **Note**: the contents of the file located at ``url`` are opened as a sequence of ``bytes`` and passed
                to the predict function. If you instead want to pass the url itself as an input to the predict function,
                see ``args``.

                Exactly one of ``url`` and ``args`` must be specified.

            args: A dictionary of arguments to the ModelBundle's predict function.
                Must be json-serializable, i.e. composed of ``str``, ``int``, ``float``, etc.
                If your predict function has signature ``predict(foo, bar)``, then args should be a dictionary with
                keys ``"foo"`` and ``"bar"``.

                Exactly one of ``url`` and ``args`` must be specified.

            return_pickled: Whether the python object returned is pickled, or directly written to the file returned.

        Returns:
            An id/key that can be used to fetch inference results at a later time.
            Example output:
                `abcabcab-cabc-abca-0123456789ab`
        """
        return self._async_request(endpoint_name=endpoint_name, url=url, args=args, return_pickled=return_pickled)

    def _async_request(
        self,
        endpoint_name: str,
        url: Optional[str] = None,
        args: Optional[Dict] = None,
        return_pickled: bool = True,
    ) -> str:
        """
        Makes a request to the Async Model Endpoint at endpoint_id, and immediately returns a key that can be used to retrieve
        the result of inference at a later time.

        Parameters:
            endpoint_name: The name of the endpoint to make the request to

            url: A url that points to a file containing model input.
                Must be accessible by Scale Launch, hence it needs to either be public or a signedURL.
                **Note**: the contents of the file located at ``url`` are opened as a sequence of ``bytes`` and passed
                to the predict function. If you instead want to pass the url itself as an input to the predict function,
                see ``args``.

            args: A dictionary of arguments to the ModelBundle's predict function.
                Must be json-serializable, i.e. composed of ``str``, ``int``, ``float``, etc.
                If your predict function has signature ``predict(foo, bar)``, then args should be a dictionary with
                keys ``"foo"`` and ``"bar"``.

                Exactly one of ``url`` and ``args`` must be specified.

            return_pickled: Whether the python object returned is pickled, or directly written to the file returned.

        Returns:
            An id/key that can be used to fetch inference results at a later time.
            Example output:
                `abcabcab-cabc-abca-0123456789ab`
        """
        validate_task_request(url=url, args=args)
        payload: Dict[str, Any] = dict(return_pickled=return_pickled)
        if url is not None:
            payload["url"] = url
        if args is not None:
            payload["args"] = args

        resp = self.connection.post(
            payload=payload,
            route=f"{ASYNC_TASK_PATH}/{endpoint_name}",
        )
        return resp["task_id"]


    @deprecated
    def get_async_response(self, async_task_id: str) -> Dict[str, Any]:
        """
        Not recommended to use this, instead we recommend to use functions provided by ``AsyncEndpoint``.
        Gets inference results from a previously created task.

        Parameters:
            async_task_id: The id/key returned from a previous invocation of ``async_request``.

        Returns:
            A dictionary that contains task status and optionally a result url or result if the task has completed.
            Result url or result will be returned if the task has succeeded. Will return a result url iff
            ``return_pickled`` was set to ``True`` on task creation.

            The dictionary's keys are as follows:

            - ``state``: ``'PENDING'`` or ``'SUCCESS'`` or ``'FAILURE'``
            - ``result_url``: a url pointing to inference results. This url is accessible for 12 hours after the request has been made.
            - ``result``: the value returned by the endpoint's `predict` function, serialized as json

            Example output:
            
            .. code-block:: json

                {
                    'state': 'SUCCESS',
                    'result_url': 'https://foo.s3.us-west-2.amazonaws.com/bar/baz/qux?xyzzy'
                }

        """
        # TODO: do we want to read the results from here as well? i.e. translate result_url into a python object
        return self._get_async_response(endpoint_name=endpoint_name, async_task_id=async_task_id)

    def _get_async_endpoint_response(
        self, endpoint_name: str, async_task_id: str
    ) -> Dict[str, Any]:
        """
        Not recommended to use this, instead we recommend to use functions provided by AsyncEndpoint.
        Gets inference results from a previously created task.

        Parameters:
            endpoint_name: The name of the endpoint the request was made to.
            async_task_id: The id/key returned from a previous invocation of async_request.

        Returns:
            A dictionary that contains task status and optionally a result url or result if the task has completed.
            Result url or result will be returned if the task has succeeded. Will return a result url iff
            ``return_pickled`` was set to ``True`` on task creation.

            The dictionary's keys are as follows:

            - ``state``: ``'PENDING'`` or ``'SUCCESS'`` or ``'FAILURE'``
            - ``result_url``: a url pointing to inference results. This url is accessible for 12 hours after the request has been made.
            - ``result``: the value returned by the endpoint's `predict` function, serialized as json

            Example output:
            
            .. code-block:: json

                {
                    'state': 'SUCCESS',
                    'result_url': 'https://foo.s3.us-west-2.amazonaws.com/bar/baz/qux?xyzzy'
                }

        """
        # TODO: do we want to read the results from here as well? i.e. translate result_url into a python object
        resp = self.connection.get(
            route=f"{ENDPOINT_PATH}/{endpoint_name}/{ASYNC_TASK_PATH}/{async_task_id}"
        )
        return resp

    def batch_async_request(
        self,
        bundle_name: str,
        urls: List[str] = None,
        inputs: Optional[List[Dict[str, Any]]] = None,
        batch_url_file_location: Optional[str] = None,
        serialization_format: str = "json",
        batch_task_options: Optional[Dict[str, Any]] = None,
    ):
        """
        Sends a batch inference request using a given bundle. Returns a key that can be used to retrieve
        the results of inference at a later time.

        Must have exactly one of urls or inputs passed in.

        Parameters:
            bundle_name: The name of the bundle to use for inference.

            urls: A list of urls, each pointing to a file containing model input.
                Must be accessible by Scale Launch, hence urls need to either be public or signedURLs.
<<<<<<< HEAD

=======
            inputs: A list of model inputs, if exists, we will upload the inputs and pass it in to Launch.
>>>>>>> 7698978f
            batch_url_file_location: In self-hosted mode, the input to the batch job will be uploaded
                to this location if provided. Otherwise, one will be determined from bundle_location_fn()

            serialization_format: Serialization format of output, either 'pickle' or 'json'.
                'pickle' corresponds to pickling results + returning

            batch_task_options: A Dict of optional endpoint/batch task settings, i.e. certain endpoint settings
                like ``cpus``, ``memory``, ``gpus``, ``gpu_type``, ``max_workers``, as well as under-the-hood batch
                job settings, like ``pyspark_partition_size``, ``pyspark_max_executors``.

        Returns:
            An id/key that can be used to fetch inference results at a later time
        """

        if batch_task_options is None:
            batch_task_options = {}
        allowed_batch_task_options = {
            "cpus",
            "memory",
            "gpus",
            "gpu_type",
            "max_workers",
            "pyspark_partition_size",
            "pyspark_max_executors",
        }
        if (
            len(set(batch_task_options.keys()) - allowed_batch_task_options)
            > 0
        ):
            raise ValueError(
                f"Disallowed options {set(batch_task_options.keys()) - allowed_batch_task_options} for batch task"
            )

        if not bool(inputs) ^ bool(urls):
            raise ValueError(
                "Exactly one of inputs and urls is required for batch tasks"
            )

        f = StringIO()
        if urls:
            make_batch_input_file(urls, f)
        elif inputs:
            make_batch_input_dict_file(inputs, f)
        f.seek(0)

        if self.self_hosted:
            # TODO make this not use bundle_location_fn()
            file_location = batch_url_file_location or self.batch_csv_location_fn() or self.bundle_location_fn()  # type: ignore
            self.upload_batch_csv_fn(  # type: ignore
                f.getvalue(), file_location
            )
        else:
            model_bundle_s3_url = self.connection.post(
                {}, BATCH_TASK_INPUT_SIGNED_URL_PATH
            )
            s3_path = model_bundle_s3_url["signedUrl"]
            requests.put(s3_path, data=f.getvalue())
            file_location = f"s3://{model_bundle_s3_url['bucket']}/{model_bundle_s3_url['key']}"

        logger.info("Writing batch task csv to %s", file_location)

        payload = dict(
            input_path=file_location,
            serialization_format=serialization_format,
        )
        payload.update(batch_task_options)
        payload = self.endpoint_auth_decorator_fn(payload)
        resp = self.connection.post(
            route=f"{BATCH_TASK_PATH}/{bundle_name}",
            payload=payload,
        )
        return resp["job_id"]

    def get_batch_async_response(self, batch_async_task_id: str) -> Dict[str, Any]:
        """
        Gets inference results from a previously created batch job.

        Parameters:
            batch_async_task_id: An id representing the batch task job. This id is the in the response from
                calling ``batch_async_request``.

        Returns:
            A dictionary that contains the following fields:

            - ``status``: The status of the job.
            - ``result``: The url where the result is stored.
            - ``duration``: A string representation of how long the job took to finish.
        """
        resp = self.connection.get(
            route=f"{BATCH_TASK_RESULTS_PATH}/{batch_async_task_id}"
        )
        return resp


def _zip_directory(zipf: ZipFile, path: str) -> None:
    for root, _, files in os.walk(path):
        for file_ in files:
            zipf.write(
                filename=os.path.join(root, file_),
                arcname=os.path.relpath(
                    os.path.join(root, file_), os.path.join(path, "..")
                ),
            )


def _zip_directories(zip_path: str, dir_list: List[str]) -> None:
    with ZipFile(zip_path, "w") as zip_f:
        for dir_ in dir_list:
            _zip_directory(zip_f, dir_)<|MERGE_RESOLUTION|>--- conflicted
+++ resolved
@@ -732,15 +732,6 @@
         )  # Returned from server as "creation"
         logger.info("Endpoint edit task id is %s", endpoint_creation_task_id)
 
-<<<<<<< HEAD
-    def get_model_endpoint(self, endpoint_name: str) -> Optional[Union[AsyncEndpoint, SyncEndpoint]]:
-        """
-        Gets a model endpoint associated with a name.
-
-        Parameters:
-            endpoint_name: The name of the endpoint to retrieve.
-        """
-=======
     def model_endpoint_exists(self, endpoint_name: str) -> bool:
         for existing_endpoint in self.list_model_endpoints():
             if endpoint_name == existing_endpoint.model_endpoint.name:
@@ -750,7 +741,12 @@
     def get_model_endpoint(
         self, endpoint_name: str
     ) -> Optional[Union[AsyncEndpoint, SyncEndpoint]]:
->>>>>>> 7698978f
+        """
+        Gets a model endpoint associated with a name.
+
+        Parameters:
+            endpoint_name: The name of the endpoint to retrieve.
+        """
         try:
             resp = self.connection.get(
                 os.path.join(ENDPOINT_PATH, endpoint_name)
@@ -1088,11 +1084,9 @@
 
             urls: A list of urls, each pointing to a file containing model input.
                 Must be accessible by Scale Launch, hence urls need to either be public or signedURLs.
-<<<<<<< HEAD
-
-=======
+
             inputs: A list of model inputs, if exists, we will upload the inputs and pass it in to Launch.
->>>>>>> 7698978f
+
             batch_url_file_location: In self-hosted mode, the input to the batch job will be uploaded
                 to this location if provided. Otherwise, one will be determined from bundle_location_fn()
 
