import inspect
import logging
import os
import shutil
import tempfile
from typing import Any, Callable, Dict, List, Optional, TypeVar, Union

import cloudpickle
import requests
import yaml

from launch.connection import Connection
from launch.constants import (
    ASYNC_TASK_PATH,
    ASYNC_TASK_RESULT_PATH,
    ENDPOINT_PATH,
    MODEL_BUNDLE_SIGNED_URL_PATH,
    SCALE_LAUNCH_ENDPOINT,
    SYNC_TASK_PATH,
)
from launch.errors import APIError
from launch.find_packages import find_packages_from_imports, get_imports
from launch.model_bundle import ModelBundle
from launch.model_endpoint import (
    AsyncEndpoint,
    Endpoint,
    ModelEndpoint,
    SyncEndpoint,
)
from launch.request_validation import validate_task_request
from launch.utils import trim_kwargs

DEFAULT_NETWORK_TIMEOUT_SEC = 120

logger = logging.getLogger(__name__)
logging.basicConfig()

LaunchModel_T = TypeVar("LaunchModel_T")


def _add_app_config_to_bundle_create_payload(
    payload: Dict[str, Any], app_config: Optional[Union[Dict[str, Any], str]]
):
    """
    Edits a request payload (for creating a bundle) to include a (not serialized) app_config if it's not None
    """
    if isinstance(app_config, Dict):
        payload["app_config"] = app_config
    elif isinstance(app_config, str):
        with open(  # pylint: disable=unspecified-encoding
            app_config, "r"
        ) as f:
            app_config_dict = yaml.safe_load(f)
            payload["app_config"] = app_config_dict


class LaunchClient:
    """Scale Launch Python Client extension."""

    def __init__(
        self,
        api_key: str,
        endpoint: Optional[str] = None,
        self_hosted: bool = False,
    ):
        """
        Initializes a Scale Launch Client.

        Parameters:
            api_key: Your Scale API key
            endpoint: The Scale Launch Endpoint (this should not need to be changed)
            self_hosted: True iff you are connecting to a self-hosted Scale Launch
        """
        endpoint = endpoint or SCALE_LAUNCH_ENDPOINT
        self.connection = Connection(api_key, endpoint)
        self.self_hosted = self_hosted
        self.upload_bundle_fn: Optional[Callable[[str, str], None]] = None
        self.endpoint_auth_decorator_fn: Callable[
            [Dict[str, Any]], Dict[str, Any]
        ] = lambda x: x
        self.bundle_location_fn: Optional[Callable[[], str]] = None

    def __repr__(self):
        return f"LaunchClient(connection='{self.connection}')"

    def __eq__(self, other):
        return self.connection == other.connection

    def register_upload_bundle_fn(
        self, upload_bundle_fn: Callable[[str, str], None]
    ):
        """
        For self-hosted mode only. Registers a function that handles model bundle upload. This function is called as

        upload_bundle_fn(serialized_bundle, bundle_url)

        This function should directly write the contents of serialized_bundle as a binary string into bundle_url.

        See register_bundle_location_fn for more notes on the signature of upload_bundle_fn

        Parameters:
            upload_bundle_fn: Function that takes in a serialized bundle, and uploads that bundle to an appropriate
                location. Only needed for self-hosted mode.
        """
        self.upload_bundle_fn = upload_bundle_fn

    def register_bundle_location_fn(
        self, bundle_location_fn: Callable[[], str]
    ):
        """
        For self-hosted mode only. Registers a function that gives a location for a model bundle. Should give different
        locations each time. This function is called as bundle_location_fn(), and should return a bundle_url that
        register_upload_bundle_fn can take.

        Strictly, bundle_location_fn() does not need to return a str. The only requirement is that if bundle_location_fn
        returns a value of type T, then upload_bundle_fn() takes in an object of type T as its second argument
        (i.e. bundle_url).

        Parameters:
            bundle_location_fn: Function that generates bundle_urls for upload_bundle_fn.
        """
        self.bundle_location_fn = bundle_location_fn

    def register_endpoint_auth_decorator(self, endpoint_auth_decorator_fn):
        """
        For self-hosted mode only. Registers a function that modifies the endpoint creation payload to include
        required fields for self-hosting.
        """
        self.endpoint_auth_decorator_fn = endpoint_auth_decorator_fn

    def create_model_bundle_from_dir(
        self,
        model_bundle_name: str,
        base_path: str,
        requirements_path: str,
        env_params: Dict[str, str],
        load_predict_fn_module_path: str,
        load_model_fn_module_path: str,
        app_config: Optional[Union[Dict[str, Any], str]] = None,
    ) -> ModelBundle:
        """
        Packages up code from a local filesystem folder and uploads that as a bundle to Scale Launch.
        In this mode, a bundle is just local code instead of a serialized object.

        Parameters:
            model_bundle_name: Name of model bundle you want to create. This acts as a unique identifier.
            base_path: The path on the local filesystem where the bundle code lives.
            requirements_path: A path on the local filesystem where a requirements.txt file lives.
            env_params: A dictionary that dictates environment information e.g.
                the use of pytorch or tensorflow, which cuda/cudnn versions to use.
                Specifically, the dictionary should contain the following keys:
                "framework_type": either "tensorflow" or "pytorch".
                "pytorch_version": Version of pytorch, e.g. "1.5.1", "1.7.0", etc. Only applicable if framework_type is pytorch
                "cuda_version": Version of cuda used, e.g. "11.0".
                "cudnn_version" Version of cudnn used, e.g. "cudnn8-devel".
                "tensorflow_version": Version of tensorflow, e.g. "2.3.0". Only applicable if framework_type is tensorflow
            load_predict_fn_module_path: A python module path within base_path for a function that, when called with the output of
                load_model_fn_module_path, returns a function that carries out inference.
            load_model_fn_module_path: A python module path within base_path for a function that returns a model. The output feeds into
                the function located at load_predict_fn_module_path.
            app_config: Either a Dictionary that represents a YAML file contents or a local path to a YAML file.
        """
        with open(requirements_path, "r", encoding="utf-8") as req_f:
            requirements = req_f.read().splitlines()

        tmpdir = tempfile.mkdtemp()
        try:
            tmparchive = os.path.join(tmpdir, "bundle")
            abs_base_path = os.path.abspath(base_path)
            root_dir = os.path.dirname(abs_base_path)
            base_dir = os.path.basename(abs_base_path)

            with open(
                shutil.make_archive(
                    base_name=tmparchive,
                    format="zip",
                    root_dir=root_dir,
                    base_dir=base_dir,
                ),
                "rb",
            ) as zip_f:
                data = zip_f.read()
        finally:
            shutil.rmtree(tmpdir)

        if self.self_hosted:
            if self.upload_bundle_fn is None:
                raise ValueError("Upload_bundle_fn should be registered")
            if self.bundle_location_fn is None:
                raise ValueError(
                    "Need either bundle_location_fn to know where to upload bundles"
                )
            raw_bundle_url = self.bundle_location_fn()  # type: ignore
            self.upload_bundle_fn(data, raw_bundle_url)  # type: ignore
        else:
            model_bundle_url = self.connection.post(
                {}, MODEL_BUNDLE_SIGNED_URL_PATH
            )
            s3_path = model_bundle_url["signedUrl"]
            raw_bundle_url = (
                "s3://{model_bundle_url['bucket']}/{model_bundle_url['key']}"
            )
            requests.put(s3_path, data=data)

        bundle_metadata = {
            "load_predict_fn_module_path": load_predict_fn_module_path,
            "load_model_fn_module_path": load_model_fn_module_path,
            "base_dir": base_dir,
        }

        logger.info(
            "create_model_bundle_from_dir: raw_bundle_url=%s",
            raw_bundle_url,
        )
        payload = dict(
            packaging_type="zip",
            bundle_name=model_bundle_name,
            location=raw_bundle_url,
            bundle_metadata=bundle_metadata,
            requirements=requirements,
            env_params=env_params,
        )
        _add_app_config_to_bundle_create_payload(payload, app_config)

        self.connection.post(
            payload=payload,
            route="model_bundle",
        )
        return ModelBundle(model_bundle_name)

    def create_model_bundle(  # pylint: disable=too-many-statements
        self,
        model_bundle_name: str,
        env_params: Dict[str, str],
        *,
        load_predict_fn: Optional[
            Callable[[LaunchModel_T], Callable[[Any], Any]]
        ] = None,
        predict_fn_or_cls: Optional[Callable[[Any], Any]] = None,
        requirements: Optional[List[str]] = None,
        model: Optional[LaunchModel_T] = None,
        load_model_fn: Optional[Callable[[], LaunchModel_T]] = None,
        bundle_url: Optional[str] = None,
        app_config: Optional[Union[Dict[str, Any], str]] = None,
        globals_copy: Optional[Dict[str, Any]] = None,
    ) -> ModelBundle:
        """
        Grabs a s3 signed url and uploads a model bundle to Scale Launch.

        A model bundle consists of exactly {predict_fn_or_cls}, {load_predict_fn + model}, or {load_predict_fn + load_model_fn}.
        Pre/post-processing code can be included inside load_predict_fn/model or in predict_fn_or_cls call.

        Parameters:
            model_bundle_name: Name of model bundle you want to create. This acts as a unique identifier.
            predict_fn_or_cls: Function or a Callable class that runs end-to-end (pre/post processing and model inference) on the call.
                I.e. `predict_fn_or_cls(REQUEST) -> RESPONSE`.
            model: Typically a trained Neural Network, e.g. a Pytorch module
            load_predict_fn: Function that when called with model, returns a function that carries out inference
                I.e. `load_predict_fn(model) -> func; func(REQUEST) -> RESPONSE`
            load_model_fn: Function that when run, loads a model, e.g. a Pytorch module
                I.e. `load_predict_fn(load_model_fn()) -> func; func(REQUEST) -> RESPONSE`
            bundle_url: Only for self-hosted mode. Desired location of bundle.
            Overrides any value given by self.bundle_location_fn
            requirements: A list of python package requirements, e.g.
                ["tensorflow==2.3.0", "tensorflow-hub==0.11.0"]. If no list has been passed, will default to the currently
                imported list of packages.
            app_config: Either a Dictionary that represents a YAML file contents or a local path to a YAML file.
            env_params: A dictionary that dictates environment information e.g.
                the use of pytorch or tensorflow, which cuda/cudnn versions to use.
                Specifically, the dictionary should contain the following keys:
                "framework_type": either "tensorflow" or "pytorch".
                "pytorch_version": Version of pytorch, e.g. "1.5.1", "1.7.0", etc. Only applicable if framework_type is pytorch
                "cuda_version": Version of cuda used, e.g. "11.0".
                "cudnn_version" Version of cudnn used, e.g. "cudnn8-devel".
                "tensorflow_version": Version of tensorflow, e.g. "2.3.0". Only applicable if framework_type is tensorflow
            globals_copy: Dictionary of the global symbol table. Normally provided by `globals()` built-in function.
        """
        # TODO(ivan): remove `disable=too-many-branches` when get rid of `load_*` functions
        # pylint: disable=too-many-branches

        check_args = [
            predict_fn_or_cls is not None,
            load_predict_fn is not None and model is not None,
            load_predict_fn is not None and load_model_fn is not None,
        ]

        if sum(check_args) != 1:
            raise ValueError(
                "A model bundle consists of exactly {predict_fn_or_cls}, {load_predict_fn + model}, or {load_predict_fn + load_model_fn}."
            )
        # TODO should we try to catch when people intentionally pass both model and load_model_fn as None?

        if requirements is None:
            # TODO explore: does globals() actually work as expected? Should we use globals_copy instead?
            requirements_inferred = find_packages_from_imports(globals())
            requirements = [
                f"{key}=={value}"
                for key, value in requirements_inferred.items()
            ]
            logger.info(
                "Using \n%s\n for model bundle %s",
                requirements,
                model_bundle_name,
            )

        # Prepare cloudpickle for external imports
        if globals_copy:
            for module in get_imports(globals_copy):
                if module.__name__ == cloudpickle.__name__:
                    # Avoid recursion
                    # register_pickle_by_value does not work properly with itself
                    continue
                cloudpickle.register_pickle_by_value(module)

        bundle: Union[
            Callable[[Any], Any], Dict[str, Any], None
        ]  # validate bundle
        bundle_metadata = {}
        # Create bundle
        if predict_fn_or_cls:
            bundle = predict_fn_or_cls
            if inspect.isfunction(predict_fn_or_cls):
                source_code = inspect.getsource(predict_fn_or_cls)
            else:
                source_code = inspect.getsource(predict_fn_or_cls.__class__)
            bundle_metadata["predict_fn_or_cls"] = source_code
        elif model is not None:
            bundle = dict(model=model, load_predict_fn=load_predict_fn)
            bundle_metadata["load_predict_fn"] = inspect.getsource(
                load_predict_fn  # type: ignore
            )
        else:
            bundle = dict(
                load_model_fn=load_model_fn, load_predict_fn=load_predict_fn
            )
            bundle_metadata["load_predict_fn"] = inspect.getsource(
                load_predict_fn  # type: ignore
            )
            bundle_metadata["load_model_fn"] = inspect.getsource(
                load_model_fn  # type: ignore
            )

        serialized_bundle = cloudpickle.dumps(bundle)

        if self.self_hosted:
            if self.upload_bundle_fn is None:
                raise ValueError("Upload_bundle_fn should be registered")
            if self.bundle_location_fn is None and bundle_url is None:
                raise ValueError(
                    "Need either bundle_location_fn or bundle_url to know where to upload bundles"
                )
            if bundle_url is None:
                bundle_url = self.bundle_location_fn()  # type: ignore
            self.upload_bundle_fn(serialized_bundle, bundle_url)
            raw_bundle_url = bundle_url
        else:
            # Grab a signed url to make upload to
            model_bundle_s3_url = self.connection.post(
                {}, MODEL_BUNDLE_SIGNED_URL_PATH
            )
            s3_path = model_bundle_s3_url["signedUrl"]
            raw_bundle_url = f"s3://{model_bundle_s3_url['bucket']}/{model_bundle_s3_url['key']}"

            # Make bundle upload

            requests.put(s3_path, data=serialized_bundle)

        payload = dict(
            packaging_type="cloudpickle",
            bundle_name=model_bundle_name,
            location=raw_bundle_url,
            bundle_metadata=bundle_metadata,
            requirements=requirements,
            env_params=env_params,
        )

        _add_app_config_to_bundle_create_payload(payload, app_config)

        self.connection.post(
            payload=payload,
            route="model_bundle",
        )  # TODO use return value somehow
        # resp["data"]["bundle_name"] should equal model_bundle_name
        # TODO check that a model bundle was created and no name collisions happened
        return ModelBundle(model_bundle_name)

    def create_model_endpoint(
        self,
        endpoint_name: str,
        model_bundle: Union[ModelBundle, str],
        cpus: int = 3,
        memory: str = "8Gi",
        gpus: int = 0,
        min_workers: int = 1,
        max_workers: int = 1,
        per_worker: int = 1,
        gpu_type: Optional[str] = None,
<<<<<<< HEAD
        endpoint_type: str = "async",
        update_if_exists: bool = False,
=======
        endpoint_type: str = "sync",
>>>>>>> 85b7e4bb
    ) -> Endpoint:
        """
        Creates a Model Endpoint that is able to serve requests.
        Corresponds to POST/PUT endpoints

        Parameters:
            endpoint_name: Name of model endpoint. Must be unique.
            model_bundle: The ModelBundle that you want your Model Endpoint to serve
            cpus: Number of cpus each worker should get, e.g. 1, 2, etc.
            memory: Amount of memory each worker should get, e.g. "4Gi", "512Mi", etc.
            gpus: Number of gpus each worker should get, e.g. 0, 1, etc.
            min_workers: Minimum number of workers for model endpoint
            max_workers: Maximum number of workers for model endpoint
            per_worker: An autoscaling parameter. Use this to make a tradeoff between latency and costs,
                a lower per_worker will mean more workers are created for a given workload
            gpu_type: If specifying a non-zero number of gpus, this controls the type of gpu requested. Current options are
                "nvidia-tesla-t4" for NVIDIA T4s, or "nvidia-tesla-v100" for NVIDIA V100s.
            endpoint_type: Either "sync" or "async". Type of endpoint we want to instantiate.

        Returns:
             A Endpoint object that can be used to make requests to the endpoint.

        """
<<<<<<< HEAD
        if update_if_exists and self.get_model_endpoint(endpoint_name) is not None:
            self.edit_model_endpoint(
                endpoint_name=endpoint_name,
                model_bundle=model_bundle,
                cpus=cpus,
                memory=memory,
                gpus=gpus,
                min_workers=min_workers,
                max_workers=max_workers,
                per_worker=per_worker,
                gpu_type=gpu_type,
            )
=======
        if isinstance(model_bundle, ModelBundle):
            bundle_name = model_bundle.bundle_name
        elif isinstance(model_bundle, str):
            bundle_name = model_bundle
        else:
            raise TypeError("model_bundle should be type ModelBundle or str")
        payload = dict(
            endpoint_name=endpoint_name,
            bundle_name=bundle_name,
            cpus=cpus,
            memory=memory,
            gpus=gpus,
            gpu_type=gpu_type,
            min_workers=min_workers,
            max_workers=max_workers,
            per_worker=per_worker,
            endpoint_type=endpoint_type,
        )
        if gpus == 0:
            del payload["gpu_type"]
        elif gpus > 0 and gpu_type is None:
            raise ValueError("If nonzero gpus, must provide gpu_type")
        payload = self.endpoint_auth_decorator_fn(payload)
        resp = self.connection.post(payload, ENDPOINT_PATH)
        endpoint_creation_task_id = resp.get(
            "endpoint_creation_task_id", None
        )  # TODO probably throw on None
        logger.info(
            "Endpoint creation task id is %s", endpoint_creation_task_id
        )
        model_endpoint = ModelEndpoint(name=endpoint_name)
        if endpoint_type == "async":
            return AsyncEndpoint(model_endpoint=model_endpoint, client=self)
        elif endpoint_type == "sync":
            return SyncEndpoint(model_endpoint=model_endpoint, client=self)
>>>>>>> 85b7e4bb
        else:
            # Presumably, the user knows that the endpoint doesn't already exist, and so we can defer
            # to the server to reject any duplicate creations.
            logger.info("Creating new endpoint")
            payload = dict(
                endpoint_name=endpoint_name,
                bundle_name=model_bundle.name,
                cpus=cpus,
                memory=memory,
                gpus=gpus,
                gpu_type=gpu_type,
                min_workers=min_workers,
                max_workers=max_workers,
                per_worker=per_worker,
                endpoint_type=endpoint_type,
            )
            if gpus == 0:
                del payload["gpu_type"]
            elif gpus > 0 and gpu_type is None:
                raise ValueError("If nonzero gpus, must provide gpu_type")
            payload = self.endpoint_auth_decorator_fn(payload)
            resp = self.connection.post(payload, ENDPOINT_PATH)
            endpoint_creation_task_id = resp.get(
                "endpoint_creation_task_id", None
            )  # TODO probably throw on None
            logger.info(
                "Endpoint creation task id is %s", endpoint_creation_task_id
            )
            model_endpoint = ModelEndpoint(name=endpoint_name)
            if endpoint_type == "async":
                return AsyncEndpoint(model_endpoint=model_endpoint, client=self)
            elif endpoint_type == "sync":
                return SyncEndpoint(model_endpoint=model_endpoint, client=self)
            else:
                raise ValueError(
                    "Endpoint should be one of the types 'sync' or 'async'"
                )

    def edit_model_endpoint(
        self,
        endpoint_name: str,
        model_bundle: Optional[ModelBundle] = None,
        cpus: Optional[float] = None,
        memory: Optional[str] = None,
        gpus: Optional[int] = None,
        min_workers: Optional[int] = None,
        max_workers: Optional[int] = None,
        per_worker: Optional[int] = None,
        gpu_type: Optional[str] = None,
    ):
        """
        Edit an existing model endpoint
        """
        logger.info("Editing existing endpoint")
        bundle_name = model_bundle.name if model_bundle else None
        payload = dict(
            bundle_name=bundle_name,
            cpus=cpus,
            memory=memory,
            gpus=gpus,
            gpu_type=gpu_type,
            min_workers=min_workers,
            max_workers=max_workers,
            per_worker=per_worker,
        )
        # Allows changing some authorization settings by changing endpoint_auth_decorator_fn
        payload = self.endpoint_auth_decorator_fn(payload)
        if gpus == 0 and gpu_type is not None:
            logger.warning("GPU type setting %s will have no effect", gpu_type)
            payload["gpu_type"] = None
        payload = trim_kwargs(payload)
        resp = self.connection.put(payload, f"{ENDPOINT_PATH}/{endpoint_name}")
        endpoint_creation_task_id = resp.get(
            "endpoint_creation_task_id", None
        )  # Returned from server as "creation"
        logger.info("Endpoint edit task id is %s", endpoint_creation_task_id)


    def get_model_endpoint(self, endpoint_name: str) -> Optional[Union[AsyncEndpoint, SyncEndpoint]]:
        try:
            resp = self.connection.get(os.path.join(ENDPOINT_PATH, endpoint_name))
        except APIError:
            logger.exception("Got an error when retrieving endpoint %s", endpoint_name)
            return None

        # TODO: Return endpoint type and create the right type
        endpoint = SyncEndpoint(ModelEndpoint(name=resp["endpoint_name"]), client=self)
        return endpoint

    # Relatively small wrappers around http requests

    def list_model_bundles(self) -> List[ModelBundle]:
        """
        Returns a list of model bundles that the user owns.

        Returns:
            A list of ModelBundle objects
        """
        resp = self.connection.get("model_bundle")
        model_bundles = [
            ModelBundle.from_dict(item) for item in resp["bundles"]  # type: ignore
        ]
        return model_bundles

    def get_model_bundle(self, bundle_name: str) -> ModelBundle:
        """
        Returns a Model Bundle object specified by `bundle_name`.
        Returns:
            A ModelBundle object
        """
        resp = self.connection.get(f"model_bundle/{bundle_name}")
        assert (
            len(resp["bundles"]) == 1
        ), f"Bundle with name `{bundle_name}` not found"
        return ModelBundle.from_dict(resp["bundles"][0])  # type: ignore

    def list_model_endpoints(
        self,
    ) -> List[Endpoint]:
        """
        Lists all model endpoints that the user owns.
        TODO: single get_model_endpoint(self)? route doesn't exist serverside I think

        Returns:
            A list of ModelEndpoint objects
        """
        resp = self.connection.get(ENDPOINT_PATH)
        async_endpoints: List[Endpoint] = [
            AsyncEndpoint(
                model_endpoint=ModelEndpoint.from_dict(endpoint),  # type: ignore
                client=self,
            )
            for endpoint in resp["endpoints"]
            if endpoint["endpoint_type"] == "async"
        ]
        sync_endpoints: List[Endpoint] = [
            SyncEndpoint(
                model_endpoint=ModelEndpoint.from_dict(endpoint), client=self  # type: ignore
            )
            for endpoint in resp["endpoints"]
            if endpoint["endpoint_type"] == "sync"
        ]
        return async_endpoints + sync_endpoints

    def delete_model_bundle(self, model_bundle: ModelBundle):
        """
        Deletes the model bundle on the server.
        """
        route = f"model_bundle/{model_bundle.name}"
        resp = self.connection.delete(route)
        return resp["deleted"]

    def delete_model_endpoint(self, model_endpoint: ModelEndpoint):
        """
        Deletes a model endpoint.
        """
        route = f"{ENDPOINT_PATH}/{model_endpoint.name}"
        resp = self.connection.delete(route)
        return resp["deleted"]

    def sync_request(
        self,
        endpoint_id: str,
        url: Optional[str] = None,
        args: Optional[Dict] = None,
        return_pickled: bool = True,
    ) -> Dict[str, Any]:
        """
        Not recommended for use, instead use functions provided by SyncEndpoint
        Makes a request to the Sync Model Endpoint at endpoint_id, and blocks until request completion or timeout.
        Endpoint at endpoint_id must be a SyncEndpoint, otherwise this request will fail.

        Parameters:
            endpoint_id: The id of the endpoint to make the request to
            url: A url that points to a file containing model input.
                Must be accessible by Scale Launch, hence it needs to either be public or a signedURL.
            args: A dictionary of arguments to the `predict` function defined in your model bundle.
                Must be json-serializable, i.e. composed of str, int, float, etc.
                If your `predict` function has signature `predict(foo, bar)`, then args should be a dictionary with
                keys `foo` and `bar`. Exactly one of url and args must be specified.
            return_pickled: Whether the python object returned is pickled, or directly written to the file returned.

        Returns:
            A dictionary with key either "result_url" or "result", depending on the value of `return_pickled`.
            If `return_pickled` is true, the key will be "result_url",
            and the value is a signedUrl that contains a cloudpickled Python object,
            the result of running inference on the model input.
            Example output:
                `https://foo.s3.us-west-2.amazonaws.com/bar/baz/qux?xyzzy`

            Otherwise, if `return_pickled` is false, the key will be "result",
            and the value is the output of the endpoint's `predict` function, serialized as json.
        """
        validate_task_request(url=url, args=args)
        payload: Dict[str, Any] = dict(return_pickled=return_pickled)
        if url is not None:
            payload["url"] = url
        if args is not None:
            payload["args"] = args
        resp = self.connection.post(
            payload=payload,
            route=f"{SYNC_TASK_PATH}/{endpoint_id}",
        )
        return resp

    def async_request(
        self,
        endpoint_id: str,
        url: Optional[str] = None,
        args: Optional[Dict] = None,
        return_pickled: bool = True,
    ) -> str:
        """
        Not recommended to use this, instead we recommend to use functions provided by AsyncEndpoint.
        Makes a request to the Async Model Endpoint at endpoint_id, and immediately returns a key that can be used to retrieve
        the result of inference at a later time.
        Endpoint

        Parameters:
            endpoint_id: The id of the endpoint to make the request to
            url: A url that points to a file containing model input.
                Must be accessible by Scale Launch, hence it needs to either be public or a signedURL.
            args: A dictionary of arguments to the ModelBundle's predict function.
                Must be json-serializable, i.e. composed of str, int, float, etc.
                If your `predict` function has signature `predict(foo, bar)`, then args should be a dictionary with
                keys `foo` and `bar`. Exactly one of url and args must be specified.
            return_pickled: Whether the python object returned is pickled, or directly written to the file returned.

        Returns:
            An id/key that can be used to fetch inference results at a later time.
            Example output:
                `abcabcab-cabc-abca-0123456789ab`
        """
        validate_task_request(url=url, args=args)
        payload: Dict[str, Any] = dict(return_pickled=return_pickled)
        if url is not None:
            payload["url"] = url
        if args is not None:
            payload["args"] = args

        resp = self.connection.post(
            payload=payload,
            route=f"{ASYNC_TASK_PATH}/{endpoint_id}",
        )
        return resp["task_id"]

    def get_async_response(self, async_task_id: str) -> Dict[str, Any]:
        """
        Not recommended to use this, instead we recommend to use functions provided by AsyncEndpoint.
        Gets inference results from a previously created task.

        Parameters:
            async_task_id: The id/key returned from a previous invocation of async_request.

        Returns:
            A dictionary that contains task status and optionally a result url or result if the task has completed.
            Result url or result will be returned if the task has succeeded. Will return a result url iff `return_pickled`
            was set to True on task creation.
            Dictionary's keys are as follows:
            state: 'PENDING' or 'SUCCESS' or 'FAILURE'
            result_url: a url pointing to inference results. This url is accessible for 12 hours after the request has been made.
            result: the value returned by the endpoint's `predict` function, serialized as json
            Example output:
                `{'state': 'SUCCESS', 'result_url': 'https://foo.s3.us-west-2.amazonaws.com/bar/baz/qux?xyzzy'}`
        TODO: do we want to read the results from here as well? i.e. translate result_url into a python object
        """

        resp = self.connection.get(
            route=f"{ASYNC_TASK_RESULT_PATH}/{async_task_id}"
        )
        return resp

    def batch_async_request(self, endpoint_id: str, urls: List[str]):
        """
        Sends a batch inference request to the Model Endpoint at endpoint_id, returns a key that can be used to retrieve
        the results of inference at a later time.

        Parameters:
            endpoint_id: The id of the endpoint to make the request to
            urls: A list of urls, each pointing to a file containing model input.
                Must be accessible by Scale Launch, hence urls need to either be public or signedURLs.

        Returns:
            An id/key that can be used to fetch inference results at a later time
        """
        raise NotImplementedError

    def get_batch_async_response(self, batch_async_task_id: str):
        """
        TODO not sure about how the batch task returns an identifier for the batch.
        Gets inference results from a previously created batch task.

        Parameters:
            batch_async_task_id: An id representing the batch task job

        Returns:
            TODO Something similar to a list of signed s3URLs
        """
        raise NotImplementedError<|MERGE_RESOLUTION|>--- conflicted
+++ resolved
@@ -36,6 +36,15 @@
 logging.basicConfig()
 
 LaunchModel_T = TypeVar("LaunchModel_T")
+
+
+def _model_bundle_to_name(model_bundle: Union[ModelBundle, str]) -> str:
+    if isinstance(model_bundle, ModelBundle):
+        return model_bundle.bundle_name
+    elif isinstance(model_bundle, str):
+        return model_bundle
+    else:
+        raise TypeError("model_bundle should be type ModelBundle or str")
 
 
 def _add_app_config_to_bundle_create_payload(
@@ -395,12 +404,8 @@
         max_workers: int = 1,
         per_worker: int = 1,
         gpu_type: Optional[str] = None,
-<<<<<<< HEAD
-        endpoint_type: str = "async",
+        endpoint_type: str = "sync",
         update_if_exists: bool = False,
-=======
-        endpoint_type: str = "sync",
->>>>>>> 85b7e4bb
     ) -> Endpoint:
         """
         Creates a Model Endpoint that is able to serve requests.
@@ -424,7 +429,6 @@
              A Endpoint object that can be used to make requests to the endpoint.
 
         """
-<<<<<<< HEAD
         if update_if_exists and self.get_model_endpoint(endpoint_name) is not None:
             self.edit_model_endpoint(
                 endpoint_name=endpoint_name,
@@ -437,50 +441,13 @@
                 per_worker=per_worker,
                 gpu_type=gpu_type,
             )
-=======
-        if isinstance(model_bundle, ModelBundle):
-            bundle_name = model_bundle.bundle_name
-        elif isinstance(model_bundle, str):
-            bundle_name = model_bundle
-        else:
-            raise TypeError("model_bundle should be type ModelBundle or str")
-        payload = dict(
-            endpoint_name=endpoint_name,
-            bundle_name=bundle_name,
-            cpus=cpus,
-            memory=memory,
-            gpus=gpus,
-            gpu_type=gpu_type,
-            min_workers=min_workers,
-            max_workers=max_workers,
-            per_worker=per_worker,
-            endpoint_type=endpoint_type,
-        )
-        if gpus == 0:
-            del payload["gpu_type"]
-        elif gpus > 0 and gpu_type is None:
-            raise ValueError("If nonzero gpus, must provide gpu_type")
-        payload = self.endpoint_auth_decorator_fn(payload)
-        resp = self.connection.post(payload, ENDPOINT_PATH)
-        endpoint_creation_task_id = resp.get(
-            "endpoint_creation_task_id", None
-        )  # TODO probably throw on None
-        logger.info(
-            "Endpoint creation task id is %s", endpoint_creation_task_id
-        )
-        model_endpoint = ModelEndpoint(name=endpoint_name)
-        if endpoint_type == "async":
-            return AsyncEndpoint(model_endpoint=model_endpoint, client=self)
-        elif endpoint_type == "sync":
-            return SyncEndpoint(model_endpoint=model_endpoint, client=self)
->>>>>>> 85b7e4bb
         else:
             # Presumably, the user knows that the endpoint doesn't already exist, and so we can defer
             # to the server to reject any duplicate creations.
             logger.info("Creating new endpoint")
             payload = dict(
                 endpoint_name=endpoint_name,
-                bundle_name=model_bundle.name,
+                bundle_name=_model_bundle_to_name(model_bundle),
                 cpus=cpus,
                 memory=memory,
                 gpus=gpus,
@@ -515,7 +482,7 @@
     def edit_model_endpoint(
         self,
         endpoint_name: str,
-        model_bundle: Optional[ModelBundle] = None,
+        model_bundle: Optional[Union[ModelBundle, str]] = None,
         cpus: Optional[float] = None,
         memory: Optional[str] = None,
         gpus: Optional[int] = None,
@@ -528,7 +495,7 @@
         Edit an existing model endpoint
         """
         logger.info("Editing existing endpoint")
-        bundle_name = model_bundle.name if model_bundle else None
+        bundle_name = _model_bundle_to_name(model_bundle) if model_bundle else None
         payload = dict(
             bundle_name=bundle_name,
             cpus=cpus,
