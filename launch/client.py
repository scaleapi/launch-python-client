--- conflicted
+++ resolved
@@ -512,11 +512,8 @@
                 max_workers=max_workers,
                 per_worker=per_worker,
                 endpoint_type=endpoint_type,
-<<<<<<< HEAD
                 child_fn_info=child_fn_info,
-=======
                 post_inference_hooks=post_inference_hooks,
->>>>>>> ccfc9a58
             )
             if gpus == 0:
                 del payload["gpu_type"]
