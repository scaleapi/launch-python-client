import inspect
import logging
import os
import shutil
import tempfile
from io import StringIO
from typing import Any, Callable, Dict, List, Optional, TypeVar, Union
from zipfile import ZipFile

import cloudpickle
import requests
import yaml

from launch.connection import Connection
from launch.constants import (
    ASYNC_TASK_PATH,
    ASYNC_TASK_RESULT_PATH,
    BATCH_TASK_INPUT_SIGNED_URL_PATH,
    BATCH_TASK_PATH,
    BATCH_TASK_RESULTS_PATH,
    ENDPOINT_PATH,
    MODEL_BUNDLE_SIGNED_URL_PATH,
    SCALE_LAUNCH_ENDPOINT,
    SYNC_TASK_PATH,
)
from launch.errors import APIError
from launch.find_packages import find_packages_from_imports, get_imports
from launch.hooks import PostInferenceHooks
from launch.make_batch_file import make_batch_input_file
from launch.model_bundle import ModelBundle
from launch.model_endpoint import (
    AsyncEndpoint,
    Endpoint,
    ModelEndpoint,
    SyncEndpoint,
)
from launch.request_validation import validate_task_request
from launch.utils import trim_kwargs

DEFAULT_NETWORK_TIMEOUT_SEC = 120

logger = logging.getLogger(__name__)
logging.basicConfig()

LaunchModel_T = TypeVar("LaunchModel_T")


def _model_bundle_to_name(model_bundle: Union[ModelBundle, str]) -> str:
    if isinstance(model_bundle, ModelBundle):
        return model_bundle.name
    elif isinstance(model_bundle, str):
        return model_bundle
    else:
        raise TypeError("model_bundle should be type ModelBundle or str")


def _add_app_config_to_bundle_create_payload(
    payload: Dict[str, Any], app_config: Optional[Union[Dict[str, Any], str]]
):
    """
    Edits a request payload (for creating a bundle) to include a (not serialized) app_config if it's not None
    """
    if isinstance(app_config, Dict):
        payload["app_config"] = app_config
    elif isinstance(app_config, str):
        with open(  # pylint: disable=unspecified-encoding
            app_config, "r"
        ) as f:
            app_config_dict = yaml.safe_load(f)
            payload["app_config"] = app_config_dict


class LaunchClient:
    """Scale Launch Python Client extension."""

    def __init__(
        self,
        api_key: str,
        endpoint: Optional[str] = None,
        self_hosted: bool = False,
    ):
        """
        Initializes a Scale Launch Client.

        Parameters:
            api_key: Your Scale API key
            endpoint: The Scale Launch Endpoint (this should not need to be changed)
            self_hosted: True iff you are connecting to a self-hosted Scale Launch
        """
        endpoint = endpoint or SCALE_LAUNCH_ENDPOINT
        self.connection = Connection(api_key, endpoint)
        self.self_hosted = self_hosted
        self.upload_bundle_fn: Optional[Callable[[str, str], None]] = None
        self.upload_batch_csv_fn: Optional[Callable[[str, str], None]] = None
        self.endpoint_auth_decorator_fn: Callable[
            [Dict[str, Any]], Dict[str, Any]
        ] = lambda x: x
        self.bundle_location_fn: Optional[Callable[[], str]] = None

    def __repr__(self):
        return f"LaunchClient(connection='{self.connection}')"

    def __eq__(self, other):
        return self.connection == other.connection

    def register_upload_bundle_fn(
        self, upload_bundle_fn: Callable[[str, str], None]
    ):
        """
        For self-hosted mode only. Registers a function that handles model bundle upload. This function is called as

        upload_bundle_fn(serialized_bundle, bundle_url)

        This function should directly write the contents of serialized_bundle as a binary string into bundle_url.

        See register_bundle_location_fn for more notes on the signature of upload_bundle_fn

        Parameters:
            upload_bundle_fn: Function that takes in a serialized bundle (bytes type), and uploads that bundle to an appropriate
                location. Only needed for self-hosted mode.
        """
        self.upload_bundle_fn = upload_bundle_fn

    def register_upload_batch_csv_fn(
        self, upload_batch_csv_fn: Callable[[str, str], None]
    ):
        """
        For self-hosted mode only. Registers a function that handles batch text upload. This function is called as

        upload_batch_csv_fn(csv_text, csv_url)

        This function should directly write the contents of csv_text as a text string into csv_url.

        Parameters:
            upload_batch_csv_fn: Function that takes in a csv text (string type), and uploads that bundle to an appropriate
                location. Only needed for self-hosted mode.
        """
        self.upload_batch_csv_fn = upload_batch_csv_fn

    def register_bundle_location_fn(
        self, bundle_location_fn: Callable[[], str]
    ):
        """
        For self-hosted mode only. Registers a function that gives a location for a model bundle. Should give different
        locations each time. This function is called as bundle_location_fn(), and should return a bundle_url that
        register_upload_bundle_fn can take.

        Strictly, bundle_location_fn() does not need to return a str. The only requirement is that if bundle_location_fn
        returns a value of type T, then upload_bundle_fn() takes in an object of type T as its second argument
        (i.e. bundle_url).

        Parameters:
            bundle_location_fn: Function that generates bundle_urls for upload_bundle_fn.
        """
        self.bundle_location_fn = bundle_location_fn

    def register_endpoint_auth_decorator(self, endpoint_auth_decorator_fn):
        """
        For self-hosted mode only. Registers a function that modifies the endpoint creation payload to include
        required fields for self-hosting.
        """
        self.endpoint_auth_decorator_fn = endpoint_auth_decorator_fn

    def create_model_bundle_from_dirs(
        self,
        model_bundle_name: str,
        base_paths: List[str],
        requirements_path: str,
        env_params: Dict[str, str],
        load_predict_fn_module_path: str,
        load_model_fn_module_path: str,
        app_config: Optional[Union[Dict[str, Any], str]] = None,
    ) -> ModelBundle:
        """
        Packages up code from one or more local filesystem folders and uploads them as a bundle to Scale Launch.
        In this mode, a bundle is just local code instead of a serialized object.

        For example, if you have a directory structure like so, and your current working directory is also `my_root`:

        ```
        my_root/
            my_module1/
                __init__.py
                ...files and directories
                my_inference_file.py
            my_module2/
                __init__.py
                ...files and directories
        ```

        then calling `create_model_bundle_from_dirs` with `base_paths=["my_module1", "my_module2"]` essentially
        creates a zip file without the root directory, e.g.:

        ```
        my_module1/
            __init__.py
            ...files and directories
            my_inference_file.py
        my_module2/
            __init__.py
            ...files and directories
        ```

        and these contents will be unzipped relative to the server side `PYTHONPATH`. Bear these points in mind when
        referencing Python module paths for this bundle. For instance, if `my_inference_file.py` has `def f(...)`
        as the desired inference loading function, then the `load_predict_fn_module_path` argument should be
        `my_module1.my_inference_file.f`.


        Parameters:
            model_bundle_name: Name of model bundle you want to create. This acts as a unique identifier.
            base_paths: The paths on the local filesystem where the bundle code lives.
            requirements_path: A path on the local filesystem where a requirements.txt file lives.
            env_params: A dictionary that dictates environment information e.g.
                the use of pytorch or tensorflow, which cuda/cudnn versions to use.
                Specifically, the dictionary should contain the following keys:
                "framework_type": either "tensorflow" or "pytorch".
                "pytorch_version": Version of pytorch, e.g. "1.5.1", "1.7.0", etc. Only applicable if framework_type is pytorch
                "cuda_version": Version of cuda used, e.g. "11.0".
                "cudnn_version" Version of cudnn used, e.g. "cudnn8-devel".
                "tensorflow_version": Version of tensorflow, e.g. "2.3.0". Only applicable if framework_type is tensorflow
            load_predict_fn_module_path: A python module path for a function that, when called with the output of
                load_model_fn_module_path, returns a function that carries out inference.
            load_model_fn_module_path: A python module path for a function that returns a model. The output feeds into
                the function located at load_predict_fn_module_path.
            app_config: Either a Dictionary that represents a YAML file contents or a local path to a YAML file.
        """
        with open(requirements_path, "r", encoding="utf-8") as req_f:
            requirements = req_f.read().splitlines()

        tmpdir = tempfile.mkdtemp()
        try:
            zip_path = os.path.join(tmpdir, "bundle.zip")
            _zip_directories(zip_path, base_paths)
            with open(zip_path, "rb") as zip_f:
                data = zip_f.read()
        finally:
            shutil.rmtree(tmpdir)

        if self.self_hosted:
            if self.upload_bundle_fn is None:
                raise ValueError("Upload_bundle_fn should be registered")
            if self.bundle_location_fn is None:
                raise ValueError(
                    "Need either bundle_location_fn to know where to upload bundles"
                )
            raw_bundle_url = self.bundle_location_fn()  # type: ignore
            self.upload_bundle_fn(data, raw_bundle_url)  # type: ignore
        else:
            model_bundle_url = self.connection.post(
                {}, MODEL_BUNDLE_SIGNED_URL_PATH
            )
            s3_path = model_bundle_url["signedUrl"]
            raw_bundle_url = (
                f"s3://{model_bundle_url['bucket']}/{model_bundle_url['key']}"
            )
            requests.put(s3_path, data=data)

        bundle_metadata = {
            "load_predict_fn_module_path": load_predict_fn_module_path,
            "load_model_fn_module_path": load_model_fn_module_path,
        }

        logger.info(
            "create_model_bundle_from_dirs: raw_bundle_url=%s",
            raw_bundle_url,
        )
        payload = dict(
            packaging_type="zip",
            bundle_name=model_bundle_name,
            location=raw_bundle_url,
            bundle_metadata=bundle_metadata,
            requirements=requirements,
            env_params=env_params,
        )
        _add_app_config_to_bundle_create_payload(payload, app_config)

        self.connection.post(
            payload=payload,
            route="model_bundle",
        )
        return ModelBundle(model_bundle_name)

    def create_model_bundle(  # pylint: disable=too-many-statements
        self,
        model_bundle_name: str,
        env_params: Dict[str, str],
        *,
        load_predict_fn: Optional[
            Callable[[LaunchModel_T], Callable[[Any], Any]]
        ] = None,
        predict_fn_or_cls: Optional[Callable[[Any], Any]] = None,
        requirements: Optional[List[str]] = None,
        model: Optional[LaunchModel_T] = None,
        load_model_fn: Optional[Callable[[], LaunchModel_T]] = None,
        bundle_url: Optional[str] = None,
        app_config: Optional[Union[Dict[str, Any], str]] = None,
        globals_copy: Optional[Dict[str, Any]] = None,
    ) -> ModelBundle:
        """
        Grabs a s3 signed url and uploads a model bundle to Scale Launch.

        A model bundle consists of exactly {predict_fn_or_cls}, {load_predict_fn + model}, or {load_predict_fn + load_model_fn}.
        Pre/post-processing code can be included inside load_predict_fn/model or in predict_fn_or_cls call.

        Parameters:
            model_bundle_name: Name of model bundle you want to create. This acts as a unique identifier.
            predict_fn_or_cls: Function or a Callable class that runs end-to-end (pre/post processing and model inference) on the call.
                I.e. `predict_fn_or_cls(REQUEST) -> RESPONSE`.
            model: Typically a trained Neural Network, e.g. a Pytorch module
            load_predict_fn: Function that when called with model, returns a function that carries out inference
                I.e. `load_predict_fn(model) -> func; func(REQUEST) -> RESPONSE`
            load_model_fn: Function that when run, loads a model, e.g. a Pytorch module
                I.e. `load_predict_fn(load_model_fn()) -> func; func(REQUEST) -> RESPONSE`
            bundle_url: Only for self-hosted mode. Desired location of bundle.
            Overrides any value given by self.bundle_location_fn
            requirements: A list of python package requirements, e.g.
                ["tensorflow==2.3.0", "tensorflow-hub==0.11.0"]. If no list has been passed, will default to the currently
                imported list of packages.
            app_config: Either a Dictionary that represents a YAML file contents or a local path to a YAML file.
            env_params: A dictionary that dictates environment information e.g.
                the use of pytorch or tensorflow, which cuda/cudnn versions to use.
                Specifically, the dictionary should contain the following keys:
                "framework_type": either "tensorflow" or "pytorch".
                "pytorch_version": Version of pytorch, e.g. "1.5.1", "1.7.0", etc. Only applicable if framework_type is pytorch
                "cuda_version": Version of cuda used, e.g. "11.0".
                "cudnn_version" Version of cudnn used, e.g. "cudnn8-devel".
                "tensorflow_version": Version of tensorflow, e.g. "2.3.0". Only applicable if framework_type is tensorflow
            globals_copy: Dictionary of the global symbol table. Normally provided by `globals()` built-in function.
        """
        # TODO(ivan): remove `disable=too-many-branches` when get rid of `load_*` functions
        # pylint: disable=too-many-branches

        check_args = [
            predict_fn_or_cls is not None,
            load_predict_fn is not None and model is not None,
            load_predict_fn is not None and load_model_fn is not None,
        ]

        if sum(check_args) != 1:
            raise ValueError(
                "A model bundle consists of exactly {predict_fn_or_cls}, {load_predict_fn + model}, or {load_predict_fn + load_model_fn}."
            )
        # TODO should we try to catch when people intentionally pass both model and load_model_fn as None?

        if requirements is None:
            # TODO explore: does globals() actually work as expected? Should we use globals_copy instead?
            requirements_inferred = find_packages_from_imports(globals())
            requirements = [
                f"{key}=={value}"
                for key, value in requirements_inferred.items()
            ]
            logger.info(
                "Using \n%s\n for model bundle %s",
                requirements,
                model_bundle_name,
            )

        # Prepare cloudpickle for external imports
        if globals_copy:
            for module in get_imports(globals_copy):
                if module.__name__ == cloudpickle.__name__:
                    # Avoid recursion
                    # register_pickle_by_value does not work properly with itself
                    continue
                cloudpickle.register_pickle_by_value(module)

        bundle: Union[
            Callable[[Any], Any], Dict[str, Any], None
        ]  # validate bundle
        bundle_metadata = {}
        # Create bundle
        if predict_fn_or_cls:
            bundle = predict_fn_or_cls
            if inspect.isfunction(predict_fn_or_cls):
                source_code = inspect.getsource(predict_fn_or_cls)
            else:
                source_code = inspect.getsource(predict_fn_or_cls.__class__)
            bundle_metadata["predict_fn_or_cls"] = source_code
        elif model is not None:
            bundle = dict(model=model, load_predict_fn=load_predict_fn)
            bundle_metadata["load_predict_fn"] = inspect.getsource(
                load_predict_fn  # type: ignore
            )
        else:
            bundle = dict(
                load_model_fn=load_model_fn, load_predict_fn=load_predict_fn
            )
            bundle_metadata["load_predict_fn"] = inspect.getsource(
                load_predict_fn  # type: ignore
            )
            bundle_metadata["load_model_fn"] = inspect.getsource(
                load_model_fn  # type: ignore
            )

        serialized_bundle = cloudpickle.dumps(bundle)

        if self.self_hosted:
            if self.upload_bundle_fn is None:
                raise ValueError("Upload_bundle_fn should be registered")
            if self.bundle_location_fn is None and bundle_url is None:
                raise ValueError(
                    "Need either bundle_location_fn or bundle_url to know where to upload bundles"
                )
            if bundle_url is None:
                bundle_url = self.bundle_location_fn()  # type: ignore
            self.upload_bundle_fn(serialized_bundle, bundle_url)
            raw_bundle_url = bundle_url
        else:
            # Grab a signed url to make upload to
            model_bundle_s3_url = self.connection.post(
                {}, MODEL_BUNDLE_SIGNED_URL_PATH
            )
            s3_path = model_bundle_s3_url["signedUrl"]
            raw_bundle_url = f"s3://{model_bundle_s3_url['bucket']}/{model_bundle_s3_url['key']}"

            # Make bundle upload

            requests.put(s3_path, data=serialized_bundle)

        payload = dict(
            packaging_type="cloudpickle",
            bundle_name=model_bundle_name,
            location=raw_bundle_url,
            bundle_metadata=bundle_metadata,
            requirements=requirements,
            env_params=env_params,
        )

        _add_app_config_to_bundle_create_payload(payload, app_config)

        self.connection.post(
            payload=payload,
            route="model_bundle",
        )  # TODO use return value somehow
        # resp["data"]["bundle_name"] should equal model_bundle_name
        # TODO check that a model bundle was created and no name collisions happened
        return ModelBundle(model_bundle_name)

    def create_model_endpoint(
        self,
        endpoint_name: str,
        model_bundle: Union[ModelBundle, str],
        cpus: int = 3,
        memory: str = "8Gi",
        gpus: int = 0,
        min_workers: int = 1,
        max_workers: int = 1,
        per_worker: int = 1,
        gpu_type: Optional[str] = None,
        endpoint_type: str = "sync",
        post_inference_hooks: Optional[List[PostInferenceHooks]] = None,
        update_if_exists: bool = False,
        labels: Optional[Dict[str, str]] = None,
    ) -> Optional[Endpoint]:
        """
        Creates a Model Endpoint that is able to serve requests.
        Corresponds to POST/PUT endpoints

        Parameters:
            endpoint_name: Name of model endpoint. Must be unique.
            model_bundle: The ModelBundle that you want your Model Endpoint to serve
            cpus: Number of cpus each worker should get, e.g. 1, 2, etc.
            memory: Amount of memory each worker should get, e.g. "4Gi", "512Mi", etc.
            gpus: Number of gpus each worker should get, e.g. 0, 1, etc.
            min_workers: Minimum number of workers for model endpoint
            max_workers: Maximum number of workers for model endpoint
            per_worker: An autoscaling parameter. Use this to make a tradeoff between latency and costs,
                a lower per_worker will mean more workers are created for a given workload
            gpu_type: If specifying a non-zero number of gpus, this controls the type of gpu requested. Current options are
                "nvidia-tesla-t4" for NVIDIA T4s, or "nvidia-tesla-v100" for NVIDIA V100s.
            endpoint_type: Either "sync" or "async". Type of endpoint we want to instantiate.
<<<<<<< HEAD
            update_if_exists: If True, will attempt to update the endpoint if it exists. Otherwise, will
                unconditionally try to create a new endpoint. Note that endpoint names for a given user must be unique,
                so attempting to call this function with update_if_exists=False for an existing endpoint will raise
                an error.
            labels: An optional dictionary of key/value pairs to associate with this endpoint.

=======
            post_inference_hooks: List of hooks to trigger after inference tasks are served.
            update_if_exists: Whether to update the Endpoint in place if it already exists.
>>>>>>> ccfc9a58

        Returns:
             A Endpoint object that can be used to make requests to the endpoint.

        """
        if (
            update_if_exists
            and self.get_model_endpoint(endpoint_name) is not None
        ):
            self.edit_model_endpoint(
                endpoint_name=endpoint_name,
                model_bundle=model_bundle,
                cpus=cpus,
                memory=memory,
                gpus=gpus,
                min_workers=min_workers,
                max_workers=max_workers,
                per_worker=per_worker,
                gpu_type=gpu_type,
            )
            # R1710: Either all return statements in a function should return an expression, or none of them should.
            return None
        else:
            # Presumably, the user knows that the endpoint doesn't already exist, and so we can defer
            # to the server to reject any duplicate creations.
            logger.info("Creating new endpoint")
            bundle_name = _model_bundle_to_name(model_bundle)
            payload = dict(
                endpoint_name=endpoint_name,
                bundle_name=bundle_name,
                cpus=cpus,
                memory=memory,
                gpus=gpus,
                gpu_type=gpu_type,
                min_workers=min_workers,
                max_workers=max_workers,
                per_worker=per_worker,
                endpoint_type=endpoint_type,
<<<<<<< HEAD
                labels=labels,
=======
                post_inference_hooks=post_inference_hooks,
>>>>>>> ccfc9a58
            )
            if gpus == 0:
                del payload["gpu_type"]
            elif gpus > 0 and gpu_type is None:
                raise ValueError("If nonzero gpus, must provide gpu_type")
            payload = self.endpoint_auth_decorator_fn(payload)
            resp = self.connection.post(payload, ENDPOINT_PATH)
            endpoint_creation_task_id = resp.get(
                "endpoint_creation_task_id", None
            )  # TODO probably throw on None
            logger.info(
                "Endpoint creation task id is %s", endpoint_creation_task_id
            )
            model_endpoint = ModelEndpoint(
                name=endpoint_name, bundle_name=bundle_name
            )
            if endpoint_type == "async":
                return AsyncEndpoint(
                    model_endpoint=model_endpoint, client=self
                )
            elif endpoint_type == "sync":
                return SyncEndpoint(model_endpoint=model_endpoint, client=self)
            else:
                raise ValueError(
                    "Endpoint should be one of the types 'sync' or 'async'"
                )

    def edit_model_endpoint(
        self,
        endpoint_name: str,
        model_bundle: Optional[Union[ModelBundle, str]] = None,
        cpus: Optional[float] = None,
        memory: Optional[str] = None,
        gpus: Optional[int] = None,
        min_workers: Optional[int] = None,
        max_workers: Optional[int] = None,
        per_worker: Optional[int] = None,
        gpu_type: Optional[str] = None,
        post_inference_hooks: Optional[List[PostInferenceHooks]] = None,
    ) -> None:
        """
        Edit an existing model endpoint
        """
        logger.info("Editing existing endpoint")
        bundle_name = (
            _model_bundle_to_name(model_bundle) if model_bundle else None
        )
        payload = dict(
            bundle_name=bundle_name,
            cpus=cpus,
            memory=memory,
            gpus=gpus,
            gpu_type=gpu_type,
            min_workers=min_workers,
            max_workers=max_workers,
            per_worker=per_worker,
            post_inference_hooks=post_inference_hooks,
        )
        # Allows changing some authorization settings by changing endpoint_auth_decorator_fn
        payload = self.endpoint_auth_decorator_fn(payload)
        if gpus == 0 and gpu_type is not None:
            logger.warning("GPU type setting %s will have no effect", gpu_type)
            payload["gpu_type"] = None
        payload = trim_kwargs(payload)
        resp = self.connection.put(payload, f"{ENDPOINT_PATH}/{endpoint_name}")
        endpoint_creation_task_id = resp.get(
            "endpoint_creation_task_id", None
        )  # Returned from server as "creation"
        logger.info("Endpoint edit task id is %s", endpoint_creation_task_id)

    def get_model_endpoint(
        self, endpoint_name: str
    ) -> Optional[Union[AsyncEndpoint, SyncEndpoint]]:
        try:
            resp = self.connection.get(
                os.path.join(ENDPOINT_PATH, endpoint_name)
            )
        except APIError:
            logger.exception(
                "Got an error when retrieving endpoint %s", endpoint_name
            )
            return None

        if resp["endpoint_type"] == "async":
            return AsyncEndpoint(ModelEndpoint.from_dict(resp), client=self)  # type: ignore
        elif resp["endpoint_type"] == "sync":
            return SyncEndpoint(ModelEndpoint.from_dict(resp), client=self)  # type: ignore
        else:
            raise ValueError(
                "Endpoint should be one of the types 'sync' or 'async'"
            )

    # Relatively small wrappers around http requests

    def list_model_bundles(self) -> List[ModelBundle]:
        """
        Returns a list of model bundles that the user owns.

        Returns:
            A list of ModelBundle objects
        """
        resp = self.connection.get("model_bundle")
        model_bundles = [
            ModelBundle.from_dict(item) for item in resp["bundles"]  # type: ignore
        ]
        return model_bundles

    def get_model_bundle(self, bundle_name: str) -> ModelBundle:
        """
        Returns a Model Bundle object specified by `bundle_name`.
        Returns:
            A ModelBundle object
        """
        resp = self.connection.get(f"model_bundle/{bundle_name}")
        assert (
            len(resp["bundles"]) == 1
        ), f"Bundle with name `{bundle_name}` not found"
        return ModelBundle.from_dict(resp["bundles"][0])  # type: ignore

    def list_model_endpoints(
        self,
    ) -> List[Endpoint]:
        """
        Lists all model endpoints that the user owns.
        TODO: single get_model_endpoint(self)? route doesn't exist serverside I think

        Returns:
            A list of ModelEndpoint objects
        """
        resp = self.connection.get(ENDPOINT_PATH)
        async_endpoints: List[Endpoint] = [
            AsyncEndpoint(
                model_endpoint=ModelEndpoint.from_dict(endpoint),  # type: ignore
                client=self,
            )
            for endpoint in resp["endpoints"]
            if endpoint["endpoint_type"] == "async"
        ]
        sync_endpoints: List[Endpoint] = [
            SyncEndpoint(
                model_endpoint=ModelEndpoint.from_dict(endpoint), client=self  # type: ignore
            )
            for endpoint in resp["endpoints"]
            if endpoint["endpoint_type"] == "sync"
        ]
        return async_endpoints + sync_endpoints

    def delete_model_bundle(self, model_bundle: ModelBundle):
        """
        Deletes the model bundle on the server.
        """
        route = f"model_bundle/{model_bundle.name}"
        resp = self.connection.delete(route)
        return resp["deleted"]

    def delete_model_endpoint(self, model_endpoint: ModelEndpoint):
        """
        Deletes a model endpoint.
        """
        route = f"{ENDPOINT_PATH}/{model_endpoint.name}"
        resp = self.connection.delete(route)
        return resp["deleted"]

    def read_endpoint_creation_logs(self, endpoint_name: str):
        """
        Get builder logs as text.
        """
        route = f"{ENDPOINT_PATH}/creation_logs/{endpoint_name}"
        resp = self.connection.get(route)
        return resp["content"]

    def sync_request(
        self,
        endpoint_id: str,
        url: Optional[str] = None,
        args: Optional[Dict] = None,
        return_pickled: bool = True,
    ) -> Dict[str, Any]:
        """
        Not recommended for use, instead use functions provided by SyncEndpoint
        Makes a request to the Sync Model Endpoint at endpoint_id, and blocks until request completion or timeout.
        Endpoint at endpoint_id must be a SyncEndpoint, otherwise this request will fail.

        Parameters:
            endpoint_id: The id of the endpoint to make the request to
            url: A url that points to a file containing model input.
                Must be accessible by Scale Launch, hence it needs to either be public or a signedURL.
            args: A dictionary of arguments to the `predict` function defined in your model bundle.
                Must be json-serializable, i.e. composed of str, int, float, etc.
                If your `predict` function has signature `predict(foo, bar)`, then args should be a dictionary with
                keys `foo` and `bar`. Exactly one of url and args must be specified.
            return_pickled: Whether the python object returned is pickled, or directly written to the file returned.

        Returns:
            A dictionary with key either "result_url" or "result", depending on the value of `return_pickled`.
            If `return_pickled` is true, the key will be "result_url",
            and the value is a signedUrl that contains a cloudpickled Python object,
            the result of running inference on the model input.
            Example output:
                `https://foo.s3.us-west-2.amazonaws.com/bar/baz/qux?xyzzy`

            Otherwise, if `return_pickled` is false, the key will be "result",
            and the value is the output of the endpoint's `predict` function, serialized as json.
        """
        validate_task_request(url=url, args=args)
        payload: Dict[str, Any] = dict(return_pickled=return_pickled)
        if url is not None:
            payload["url"] = url
        if args is not None:
            payload["args"] = args
        resp = self.connection.post(
            payload=payload,
            route=f"{SYNC_TASK_PATH}/{endpoint_id}",
        )
        return resp

    def async_request(
        self,
        endpoint_name: str,
        url: Optional[str] = None,
        args: Optional[Dict] = None,
        return_pickled: bool = True,
    ) -> str:
        """
        Not recommended to use this, instead we recommend to use functions provided by AsyncEndpoint.
        Makes a request to the Async Model Endpoint at endpoint_id, and immediately returns a key that can be used to retrieve
        the result of inference at a later time.
        Endpoint

        Parameters:
            endpoint_name: The name of the endpoint to make the request to
            url: A url that points to a file containing model input.
                Must be accessible by Scale Launch, hence it needs to either be public or a signedURL.
            args: A dictionary of arguments to the ModelBundle's predict function.
                Must be json-serializable, i.e. composed of str, int, float, etc.
                If your `predict` function has signature `predict(foo, bar)`, then args should be a dictionary with
                keys `foo` and `bar`. Exactly one of url and args must be specified.
            return_pickled: Whether the python object returned is pickled, or directly written to the file returned.

        Returns:
            An id/key that can be used to fetch inference results at a later time.
            Example output:
                `abcabcab-cabc-abca-0123456789ab`
        """
        validate_task_request(url=url, args=args)
        payload: Dict[str, Any] = dict(return_pickled=return_pickled)
        if url is not None:
            payload["url"] = url
        if args is not None:
            payload["args"] = args

        resp = self.connection.post(
            payload=payload,
            route=f"{ASYNC_TASK_PATH}/{endpoint_name}",
        )
        return resp["task_id"]

    def get_async_response(self, async_task_id: str) -> Dict[str, Any]:
        """
        Not recommended to use this, instead we recommend to use functions provided by AsyncEndpoint.
        Gets inference results from a previously created task.

        Parameters:
            async_task_id: The id/key returned from a previous invocation of async_request.

        Returns:
            A dictionary that contains task status and optionally a result url or result if the task has completed.
            Result url or result will be returned if the task has succeeded. Will return a result url iff `return_pickled`
            was set to True on task creation.
            Dictionary's keys are as follows:
            state: 'PENDING' or 'SUCCESS' or 'FAILURE'
            result_url: a url pointing to inference results. This url is accessible for 12 hours after the request has been made.
            result: the value returned by the endpoint's `predict` function, serialized as json
            Example output:
                `{'state': 'SUCCESS', 'result_url': 'https://foo.s3.us-west-2.amazonaws.com/bar/baz/qux?xyzzy'}`
        TODO: do we want to read the results from here as well? i.e. translate result_url into a python object
        """

        resp = self.connection.get(
            route=f"{ASYNC_TASK_RESULT_PATH}/{async_task_id}"
        )
        return resp

    def get_async_endpoint_response(
        self, endpoint_name: str, async_task_id: str
    ) -> Dict[str, Any]:
        """
        Not recommended to use this, instead we recommend to use functions provided by AsyncEndpoint.
        Gets inference results from a previously created task.

        Parameters:
            endpoint_name: The name of the endpoint the request was made to.
            async_task_id: The id/key returned from a previous invocation of async_request.

        Returns:
            A dictionary that contains task status and optionally a result url or result if the task has completed.
            Result url or result will be returned if the task has succeeded. Will return a result url iff `return_pickled`
            was set to True on task creation.
            Dictionary's keys are as follows:
            state: 'PENDING' or 'SUCCESS' or 'FAILURE'
            result_url: a url pointing to inference results. This url is accessible for 12 hours after the request has been made.
            result: the value returned by the endpoint's `predict` function, serialized as json
            Example output:
                `{'state': 'SUCCESS', 'result_url': 'https://foo.s3.us-west-2.amazonaws.com/bar/baz/qux?xyzzy'}`
        TODO: do we want to read the results from here as well? i.e. translate result_url into a python object
        """

        resp = self.connection.get(
            route=f"{ENDPOINT_PATH}/{endpoint_name}/{ASYNC_TASK_PATH}/{async_task_id}"
        )
        return resp

    def batch_async_request(
        self,
        bundle_name: str,
        urls: List[str],
        batch_url_file_location: Optional[str] = None,
        serialization_format: str = "json",
        batch_task_options: Optional[Dict[str, Any]] = None,
    ):
        """
        Sends a batch inference request to the Model Endpoint at endpoint_id, returns a key that can be used to retrieve
        the results of inference at a later time.

        Parameters:
            bundle_name: The id of the bundle to make the request to
            serialization_format: Serialization format of output, either 'pickle' or 'json'.
                'pickle' corresponds to pickling results + returning
            urls: A list of urls, each pointing to a file containing model input.
                Must be accessible by Scale Launch, hence urls need to either be public or signedURLs.
            batch_url_file_location: In self-hosted mode, the input to the batch job will be uploaded
                to this location if provided. Otherwise, one will be determined from bundle_location_fn()
            batch_task_options: A Dict of optional endpoint/batch task settings, i.e. certain endpoint settings
                like cpus, memory, gpus, gpu_type, max_workers, as well as under-the-hood batch job settings, like
                pyspark_partition_size, pyspark_max_executors.

        Returns:
            An id/key that can be used to fetch inference results at a later time
        """

        if batch_task_options is None:
            batch_task_options = {}
        allowed_batch_task_options = {
            "cpus",
            "memory",
            "gpus",
            "gpu_type",
            "max_workers",
            "pyspark_partition_size",
            "pyspark_max_executors",
        }
        if (
            len(set(batch_task_options.keys()) - allowed_batch_task_options)
            > 0
        ):
            raise ValueError(
                f"Disallowed options {set(batch_task_options.keys()) - allowed_batch_task_options} for batch task"
            )

        f = StringIO()
        make_batch_input_file(urls, f)
        f.seek(0)

        if self.self_hosted:
            # TODO make this not use bundle_location_fn()
            if batch_url_file_location is None:
                file_location = self.bundle_location_fn()  # type: ignore
            else:
                file_location = batch_url_file_location
            self.upload_batch_csv_fn(  # type: ignore
                f.getvalue(), file_location
            )
        else:
            model_bundle_s3_url = self.connection.post(
                {}, BATCH_TASK_INPUT_SIGNED_URL_PATH
            )
            s3_path = model_bundle_s3_url["signedUrl"]
            requests.put(s3_path, data=f.getvalue())
            file_location = f"s3://{model_bundle_s3_url['bucket']}/{model_bundle_s3_url['key']}"

        logger.info("Writing batch task csv to %s", file_location)

        payload = dict(
            input_path=file_location,
            serialization_format=serialization_format,
        )
        payload.update(batch_task_options)
        payload = self.endpoint_auth_decorator_fn(payload)
        resp = self.connection.post(
            route=f"{BATCH_TASK_PATH}/{bundle_name}",
            payload=payload,
        )
        return resp["job_id"]

    def get_batch_async_response(self, batch_async_task_id: str):
        """
        TODO not sure about how the batch task returns an identifier for the batch.
        Gets inference results from a previously created batch task.

        Parameters:
            batch_async_task_id: An id representing the batch task job

        Returns:
            TODO Something similar to a list of signed s3URLs
        """
        resp = self.connection.get(
            route=f"{BATCH_TASK_RESULTS_PATH}/{batch_async_task_id}"
        )
        return resp


def _zip_directory(zipf: ZipFile, path: str) -> None:
    for root, _, files in os.walk(path):
        for file_ in files:
            zipf.write(
                filename=os.path.join(root, file_),
                arcname=os.path.relpath(
                    os.path.join(root, file_), os.path.join(path, "..")
                ),
            )


def _zip_directories(zip_path: str, dir_list: List[str]) -> None:
    with ZipFile(zip_path, "w") as zip_f:
        for dir_ in dir_list:
            _zip_directory(zip_f, dir_)<|MERGE_RESOLUTION|>--- conflicted
+++ resolved
@@ -470,17 +470,12 @@
             gpu_type: If specifying a non-zero number of gpus, this controls the type of gpu requested. Current options are
                 "nvidia-tesla-t4" for NVIDIA T4s, or "nvidia-tesla-v100" for NVIDIA V100s.
             endpoint_type: Either "sync" or "async". Type of endpoint we want to instantiate.
-<<<<<<< HEAD
+            post_inference_hooks: List of hooks to trigger after inference tasks are served.
             update_if_exists: If True, will attempt to update the endpoint if it exists. Otherwise, will
                 unconditionally try to create a new endpoint. Note that endpoint names for a given user must be unique,
                 so attempting to call this function with update_if_exists=False for an existing endpoint will raise
                 an error.
             labels: An optional dictionary of key/value pairs to associate with this endpoint.
-
-=======
-            post_inference_hooks: List of hooks to trigger after inference tasks are served.
-            update_if_exists: Whether to update the Endpoint in place if it already exists.
->>>>>>> ccfc9a58
 
         Returns:
              A Endpoint object that can be used to make requests to the endpoint.
@@ -519,11 +514,8 @@
                 max_workers=max_workers,
                 per_worker=per_worker,
                 endpoint_type=endpoint_type,
-<<<<<<< HEAD
+                post_inference_hooks=post_inference_hooks,
                 labels=labels,
-=======
-                post_inference_hooks=post_inference_hooks,
->>>>>>> ccfc9a58
             )
             if gpus == 0:
                 del payload["gpu_type"]
