--- conflicted
+++ resolved
@@ -855,8 +855,10 @@
         Returns:
             TODO Something similar to a list of signed s3URLs
         """
-<<<<<<< HEAD
-        raise NotImplementedError
+        resp = self.connection.get(
+            route=f"{BATCH_TASK_RESULTS_PATH}/{batch_async_task_id}"
+        )
+        return resp
 
 
 def _zip_directory(zipf: ZipFile, path: str) -> None:
@@ -873,10 +875,4 @@
 def _zip_directories(zip_path: str, dir_list: List[str]) -> None:
     with ZipFile(zip_path, "w") as zip_f:
         for dir_ in dir_list:
-            _zip_directory(zip_f, dir_)
-=======
-        resp = self.connection.get(
-            route=f"{BATCH_TASK_RESULTS_PATH}/{batch_async_task_id}"
-        )
-        return resp
->>>>>>> f86e66c6
+            _zip_directory(zip_f, dir_)