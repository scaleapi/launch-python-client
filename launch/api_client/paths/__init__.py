--- conflicted
+++ resolved
@@ -20,10 +20,7 @@
     )
     V1_DOCKERIMAGEBATCHJOBS = "/v1/docker-image-batch-jobs"
     V1_DOCKERIMAGEBATCHJOBS_BATCH_JOB_ID = "/v1/docker-image-batch-jobs/{batch_job_id}"
-<<<<<<< HEAD
-=======
     V1_LLM_COMPLETIONSYNC = "/v1/llm/completion-sync"
->>>>>>> dd706359
     V1_LLM_MODELENDPOINTS = "/v1/llm/model-endpoints"
     V1_MODELBUNDLES = "/v1/model-bundles"
     V1_MODELBUNDLES_CLONEWITHCHANGES = "/v1/model-bundles/clone-with-changes"
