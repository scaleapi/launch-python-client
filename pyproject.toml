--- conflicted
+++ resolved
@@ -21,13 +21,12 @@
 
 [tool.mypy]
 exclude = [
-    '^launch/clientlib/',
-    '^launch/api_client/',
+    '^launch/clientlib/'
 ]
 
 [tool.poetry]
 name = "scale-launch"
-version = "1.0.0"
+version = "0.3.3"
 description = "The official Python client library for Launch, the Data Platform for AI"
 authors = ["Your Name <you@example.com>"]
 readme = "README.md"
@@ -44,12 +43,7 @@
 deprecation = "^2.1.0"
 pyyaml = ">=5.3.1,<7.0.0"
 typing-extensions = "^4.1.1"
-<<<<<<< HEAD
-python-dateutil = ">=2.5.3"
-urllib3 = ">=1.25.3"
-=======
 click = "^8.0.0"
->>>>>>> 7bdf37bb
 
 [tool.poetry.dev-dependencies]
 black = "^22.1.0"
